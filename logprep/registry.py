--- conflicted
+++ resolved
@@ -26,13 +26,10 @@
 from logprep.ng.processor.calculator.processor import Calculator as NGCalculator
 from logprep.ng.processor.clusterer.processor import Clusterer as NgClusterer
 from logprep.ng.processor.concatenator.processor import Concatenator as NgConcatenator
-<<<<<<< HEAD
 from logprep.ng.processor.deleter.processor import Deleter as NgDeleter
-=======
 from logprep.ng.processor.datetime_extractor.processor import (
     DatetimeExtractor as NgDatetimeExtractor,
 )
->>>>>>> 4beaf68d
 from logprep.ng.processor.field_manager.processor import FieldManager as NgFieldManager
 from logprep.processor.amides.processor import Amides
 from logprep.processor.base.rule import Rule
@@ -92,11 +89,8 @@
         "ng_calculator": NGCalculator,
         "ng_clusterer": NgClusterer,
         "ng_concatenator": NgConcatenator,
-<<<<<<< HEAD
         "ng_deleter": NgDeleter,
-=======
         "ng_datetime_extractor": NgDatetimeExtractor,
->>>>>>> 4beaf68d
         "ng_field_manager": NgFieldManager,
         "ng_amides": NgAmides,
         "pre_detector": PreDetector,
