--- conflicted
+++ resolved
@@ -19,6 +19,7 @@
             - tests/testdata/rules/generic/
         list_search_base_path: /path/to/list/dir
 """
+from logging import Logger
 from typing import List
 
 from attr import define, field
@@ -52,7 +53,6 @@
 class ListComparison(Processor):
     """Resolve values in documents by referencing a mapping list."""
 
-<<<<<<< HEAD
     @define(kw_only=True)
     class Config(Processor.Config):
         """ListComparison config"""
@@ -60,63 +60,13 @@
         list_search_base_path: str = field(validator=directory_validator)
         """Relative list paths in rules will be relative to this path if this is set.
         This parameter is optional."""
-=======
-    def __init__(
-        self,
-        name: str,
-        configuration: dict,
-        logger: Logger,
-    ):
-        """
-        Initializes the list_comparison processor.
-
-        Parameters
-        ----------
-        name : str
-            Name of the list_comparison processor (as referred to in the pipeline).
-        configuration : dict
-            Configuration for the processor.
-        logger : Logger
-            Standard logger.
-        """
-        tree_config = configuration.get("tree_config")
-        super().__init__(name, tree_config, logger)
-        self._list_search_base_dir = configuration.get("list_search_base_path")
-        self.ps = ProcessorStats()
-
-    # pylint: disable=arguments-differ
-    def add_rules_from_directory(
-        self, specific_rules_dirs: List[str], generic_rules_dirs: List[str]
-    ):
-        for specific_rules_dir in specific_rules_dirs:
-            rule_paths = self._list_json_files_in_directory(specific_rules_dir)
-            for rule_path in rule_paths:
-                rules = ListComparisonRule.create_rules_from_file(rule_path)
-                for rule in rules:
-                    rule.init_list_comparison(self._list_search_base_dir)
-                    self._specific_tree.add_rule(rule, self._logger)
-        for generic_rules_dir in generic_rules_dirs:
-            rule_paths = self._list_json_files_in_directory(generic_rules_dir)
-            for rule_path in rule_paths:
-                rules = ListComparisonRule.create_rules_from_file(rule_path)
-                for rule in rules:
-                    rule.init_list_comparison(self._list_search_base_dir)
-                    self._generic_tree.add_rule(rule, self._logger)
-        if self._logger.isEnabledFor(DEBUG):
-            self._logger.debug(
-                f"{self.describe()} loaded {self._specific_tree.rule_counter} "
-                f"specific rules ({current_process().name})"
-            )
-            self._logger.debug(
-                f"{self.describe()} loaded {self._generic_tree.rule_counter} generic rules "
-                f"({current_process().name})"
-            )
-        self.ps.setup_rules(
-            [None] * self._generic_tree.rule_counter + [None] * self._specific_tree.rule_counter
-        )
->>>>>>> f2cfc889
 
     rule_class = ListComparisonRule
+
+    def __init__(self, name: str, configuration: "Processor.Config", logger: Logger):
+        super().__init__(name, configuration, logger)
+        for rule in [*self._specific_rules, *self._generic_rules]:
+            rule.init_list_comparison(self._config.list_search_base_path)
 
     def _apply_rules(self, event, rule):
         """
