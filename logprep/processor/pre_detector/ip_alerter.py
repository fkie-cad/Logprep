--- conflicted
+++ resolved
@@ -37,11 +37,7 @@
     def _init_alert_ip_list(self, alert_ip_lists: List):
         for alert_ip_list in alert_ip_lists:
             if alert_ip_list and isfile(alert_ip_list):
-<<<<<<< HEAD
                 with open(alert_ip_list, "r", encoding="utf8") as alert_ip_list_file:
-=======
-                with open(alert_ip_list, "r", encoding="utf-8") as alert_ip_list_file:
->>>>>>> 8cd4318d
                     full_alert_ip_list = yaml.load(alert_ip_list_file)
                     self._filter_non_expired_alert_ips(full_alert_ip_list)
                     self._single_alert_ips.update(
