"""This module provides the abstract base class for all processors.

New processors are created by implementing it.

"""

from abc import abstractmethod
from logging import Logger
from os import walk, path
from typing import List, Union, Optional


from logprep.framework.rule_tree.rule_tree import RuleTree
<<<<<<< HEAD
from logprep.util.helper import camel_to_snake
=======
from logprep.processor.processor_strategy import SpecificGenericProcessStrategy
from logprep.util.time_measurement import TimeMeasurement
>>>>>>> df3bab05


class ProcessingError(BaseException):
    """Base class for exceptions related to processing events."""

    def __init__(self, name: str, message: str):
        super().__init__(f"{name}: ({message})")


class ProcessingWarning(ProcessingError):
    """An minor error occurred - log the error but continue processing the event."""

    def __init__(self, message: str):
        super().__init__("ProcessingWarning", message)


class ProcessingWarningCollection(ProcessingError):
    """A collection of ProcessingWarnings."""

    def __init__(self, processing_warnings):
        self.processing_warnings = processing_warnings


class SnakeType(type):
    """
    If set as a metaclass it rewrites the type(cls) call to return the camel case version
    of the class
    """

    def __repr__(cls):
        return camel_to_snake(cls.__name__)


class BaseProcessor(metaclass=SnakeType):
    """Responsible for processing log events."""

    def __init__(self, name, logger):
        self._name = name
        self._logger = logger

        self.ps = None
        self._event = None

        self.has_custom_tests = False

    @property
<<<<<<< HEAD
    def name(self):  # pylint: disable=missing-function-docstring
=======
    def name(self):
        """Name of Processor as property"""
>>>>>>> df3bab05
        return self._name

    def setup(self):
        """Set the processor up.

        Optional: Called before processing starts.

        """

    @abstractmethod
    def describe(self):
        """Provide a brief name-like description of the processor.

        The description is indicating its type _and_ the name provided when creating it.

        Examples
        --------

        >>> Labeler(name)

        """
        return "undescribed processor"

    @abstractmethod
    def process(self, event: dict):
        """Process a log event by modifying its values in place.

        To prevent any further processing/delete an event, remove all its contents.

        Parameters
        ----------
        event : dict
           A dictionary representing a log event.

        """

        raise NotImplementedError

    def shut_down(self):
        """Stop processing of this processor.

        Optional: Called when stopping the pipeline

        """

    @staticmethod
    def _get_dotted_field_value(event: dict, dotted_field: str) -> Optional[Union[dict, list, str]]:
        fields = dotted_field.split(".")
        dict_ = event
        for field in fields:
            if field in dict_:
                dict_ = dict_[field]
            else:
                return None
        return dict_

    @staticmethod
    def _field_exists(event: dict, dotted_field: str) -> bool:
        fields = dotted_field.split(".")
        dict_ = event
        for field in fields:
            if field in dict_ and isinstance(dict_, dict):
                dict_ = dict_[field]
            else:
                return False
        return True


class RuleBasedProcessor(BaseProcessor):
    """Responsible for processing log events."""

    _strategy = SpecificGenericProcessStrategy()

    def __init__(self, name: str, tree_config: str, logger: Logger):
        super().__init__(name, logger)
        self._specific_tree = RuleTree(config_path=tree_config)
        self._generic_tree = RuleTree(config_path=tree_config)

    def setup(self):
        """Set the processor up.

        Optional: Called before processing starts.

        """

    @property
    def _specific_rules(self):
        """Returns all specific rules

        Returns
        -------
        specific_rules: list[Rule]
        """
        return self._specific_tree.rules

    @property
    def _generic_rules(self):
        """Returns all generic rules

        Returns
        -------
        generic_rules: list[Rule]
        """
        return self._generic_tree.rules

    @property
    def _rules(self):
        """Returns all rules

        Returns
        -------
        rules: list[Rule]
        """
        return [*self._generic_rules, *self._specific_rules]

    def describe(self) -> str:
        """Provide a brief name-like description of the processor.

        The description is indicating its type _and_ the name provided when creating it.

        Examples
        --------

        >>> Labeler(name)

        """
        return f"{self.__class__.__name__} ({self._name})"

    @TimeMeasurement.measure_time()
    def process(self, event: dict):
        """Process a log event by calling the implemented `process` method of the
        strategy object set in  `_strategy` attribute.

        Parameters
        ----------
        event : dict
           A dictionary representing a log event.

        """

        self._strategy.process(
            event,
            generic_tree=self._generic_tree,
            specific_tree=self._specific_tree,
            callback=self._apply_rules,
            processor_stats=self.ps,
        )

    @abstractmethod
    def _apply_rules(self, event, rule):
        ...

    def shut_down(self):
        """Stop processing of this processor.

        Optional: Called when stopping the pipeline

        """

    @abstractmethod
    def add_rules_from_directory(self, *args, **kwargs):
        """Add rule from lists of directories.

        So far this can be for 'rules' or 'specific_rules' and 'generic_rules'

        """
        raise NotImplementedError

    def test_rules(self) -> dict:
        """Perform custom rule tests.

        Returns a dict with a list of test results as tuples containing a result and an expected
        result for each rule, i.e. {'RULE REPR': [('Result string', 'Expected string')]}
        Optional: Can be used in addition to regular rule tests.

        """

    @staticmethod
    def _list_json_files_in_directory(directory: str) -> List[str]:
        valid_file_paths = []
        for root, _, files in walk(directory):
            for file_name in [
                file
                for file in files
                if (
                    (file.endswith(".json") or file.endswith(".yml"))
                    and not file.endswith("_test.json")
                )
            ]:
                valid_file_paths.append(path.join(root, file_name))
        return valid_file_paths<|MERGE_RESOLUTION|>--- conflicted
+++ resolved
@@ -11,12 +11,9 @@
 
 
 from logprep.framework.rule_tree.rule_tree import RuleTree
-<<<<<<< HEAD
+from logprep.processor.processor_strategy import SpecificGenericProcessStrategy
 from logprep.util.helper import camel_to_snake
-=======
-from logprep.processor.processor_strategy import SpecificGenericProcessStrategy
 from logprep.util.time_measurement import TimeMeasurement
->>>>>>> df3bab05
 
 
 class ProcessingError(BaseException):
@@ -63,12 +60,8 @@
         self.has_custom_tests = False
 
     @property
-<<<<<<< HEAD
-    def name(self):  # pylint: disable=missing-function-docstring
-=======
     def name(self):
         """Name of Processor as property"""
->>>>>>> df3bab05
         return self._name
 
     def setup(self):
