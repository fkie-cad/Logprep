"""This module is the superclass for all rule classes."""

from json import load
from os.path import basename, splitext
from typing import Set, Optional

from ruamel.yaml import YAML

from logprep.filter.expression.filter_expression import FilterExpression
from logprep.filter.lucene_filter import LuceneFilter
from logprep.processor.base.exceptions import InvalidRuleDefinitionError

yaml = YAML(typ="safe", pure=True)


class Rule:
    """Check if documents match a filter and add labels them."""

    special_field_types = ["regex_fields", "wildcard_fields", "sigma_fields", "ip_fields"]

    def __init__(self, filter_rule: FilterExpression):
        self.filter_str = str(filter_rule)
        self._filter = filter_rule
        self._special_fields = None
        self.file_name = None
        self._tests = []

    def __eq__(self, other: "Rule"):
        pass

    # pylint: disable=C0111
    @property
    def filter(self):
        return self._filter

    @property
    def tests(self) -> list:
        return self._tests

    # pylint: enable=C0111

    @classmethod
    def create_rules_from_file(cls, path: str) -> list:
        """Create a rule from a file."""
        with open(path, "r") as file:
            rule_data = list(yaml.load_all(file)) if path.endswith(".yml") else load(file)

        if not isinstance(rule_data, list):
<<<<<<< HEAD
            raise InvalidRuleDefinitionError(f"Rule file must contain a json or yml list: {path}")
=======
            raise InvalidRuleDefinitionError("Rule file must contain a json or yml list.")
>>>>>>> f0751b21

        try:
            rules = [cls._create_from_dict(rule) for rule in rule_data]
            for rule in rules:
                rule.file_name = splitext(basename(path))[0]
        except InvalidRuleDefinitionError as error:
            raise InvalidRuleDefinitionError(f"{str(error)} in '{path}'") from error

        return rules

    @staticmethod
    def _create_from_dict(rule: dict):
        raise NotImplementedError

    @staticmethod
    def _check_rule_validity(
        rule: dict, *extra_keys: str, optional_keys: Optional[Set[str]] = None
    ):
        optional_keys = optional_keys if optional_keys else set()
        keys = [i for i in rule if i not in ["description"] + Rule.special_field_types]
        required_keys = ["filter"] + list(extra_keys)

        if not keys or set(keys) != set(required_keys):
            additional_keys = set(keys) - (set(keys).intersection(set(required_keys)))
            if not (optional_keys and additional_keys == optional_keys):
<<<<<<< HEAD
                raise InvalidRuleDefinitionError(f"Keys {keys} must be {required_keys}")
=======
                raise InvalidRuleDefinitionError("Keys {} must be {}.".format(keys, required_keys))
>>>>>>> f0751b21

    def matches(self, document: dict) -> bool:
        """Check if a given document matches this rule."""
        return self._filter.matches(document)

    @classmethod
    def _create_filter_expression(cls, rule: dict) -> FilterExpression:
        special_fields = cls._get_special_fields_for_rule_matching(rule)
        return LuceneFilter.create(rule["filter"], special_fields)

    @staticmethod
    def _get_special_fields_for_rule_matching(rule: dict) -> dict:
        special_fields = dict()

        for field_type in Rule.special_field_types:
            special_fields[field_type] = rule.get(field_type, list())
            if special_fields[field_type] and not (
                isinstance(special_fields[field_type], list) or special_fields[field_type] is True
            ):
                raise ValueError

        return special_fields<|MERGE_RESOLUTION|>--- conflicted
+++ resolved
@@ -46,11 +46,8 @@
             rule_data = list(yaml.load_all(file)) if path.endswith(".yml") else load(file)
 
         if not isinstance(rule_data, list):
-<<<<<<< HEAD
             raise InvalidRuleDefinitionError(f"Rule file must contain a json or yml list: {path}")
-=======
-            raise InvalidRuleDefinitionError("Rule file must contain a json or yml list.")
->>>>>>> f0751b21
+
 
         try:
             rules = [cls._create_from_dict(rule) for rule in rule_data]
@@ -76,11 +73,7 @@
         if not keys or set(keys) != set(required_keys):
             additional_keys = set(keys) - (set(keys).intersection(set(required_keys)))
             if not (optional_keys and additional_keys == optional_keys):
-<<<<<<< HEAD
                 raise InvalidRuleDefinitionError(f"Keys {keys} must be {required_keys}")
-=======
-                raise InvalidRuleDefinitionError("Keys {} must be {}.".format(keys, required_keys))
->>>>>>> f0751b21
 
     def matches(self, document: dict) -> bool:
         """Check if a given document matches this rule."""
