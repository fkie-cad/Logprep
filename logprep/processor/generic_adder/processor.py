--- conflicted
+++ resolved
@@ -1,14 +1,3 @@
-<<<<<<< HEAD
-"""This module contains functionality for adding fields using regex lists."""
-from logging import Logger, DEBUG
-from multiprocessing import current_process
-from typing import List
-
-from logprep.processor.base.processor import RuleBasedProcessor
-from logprep.processor.generic_adder.mysql_connector import MySQLConnector
-from logprep.processor.generic_adder.rule import GenericAdderRule
-from logprep.util.processor_stats import ProcessorStats
-=======
 """
 GenericAdder
 ------------
@@ -28,12 +17,15 @@
         generic_rules:
             - tests/testdata/rules/generic/
 """
-from typing import List
-
+import re
+from typing import List, Optional
+from attr import define, field, validators
+from logging import Logger
 
 from logprep.abc import Processor
+from logprep.processor.generic_adder.mysql_connector import MySQLConnector
 from logprep.processor.generic_adder.rule import GenericAdderRule
->>>>>>> 069165fd
+from logprep.processor.processor_factory_error import InvalidConfigurationError
 
 
 class GenericAdderError(BaseException):
@@ -55,121 +47,97 @@
         super().__init__(name, message)
 
 
-<<<<<<< HEAD
-class GenericAdder(RuleBasedProcessor):
-    """Add arbitrary fields and values to a processed events.
+def sql_config_validator(_, attribute, value):
+    """validate if a subfield of a dict is valid"""
+    if attribute.name == "sql_config" and isinstance(value, dict):
+        table = value.get("table")
+        if table and re.search(r"\s", table):
+            raise InvalidConfigurationError(f"Table in 'sql_config' contains whitespaces!")
 
-    Fields and values can be added directly from the rule definition or from a file specified within
-    a rule. Furthermore, a SQL table can be used to to add multiple keys and values if a specified
-    field's value within the SQL table matches a specified field's value withing the rule
-    definition.
 
-    The generic adder can not overwrite existing values.
+class GenericAdder(Processor):
+    """Resolve values in documents by referencing a mapping list."""
 
-    """
+    @define(kw_only=True)
+    class Config(Processor.Config):
+        """GenericAdder config"""
 
+        sql_config: Optional[dict] = field(
+            default=None,
+            validator=[
+                validators.optional(validator=validators.instance_of(dict)),
+                sql_config_validator,
+            ],
+        )
+        """
+        Configuration of the connection to a MySQL database and settings on how to add data from
+        the database.
+        This field is optional. The database feature will not be used if `sql_config` is omitted.
+        Has following subfields:
+
+        - `user` - The user to use when connecting to the MySQL database.
+        - `password` - The password to use when connecting to the MySQL database.
+        - `host` - The host to use when connecting to the MySQL database.
+        - `database` - The database name to use when connecting to the MySQL database.
+        - `table` - The table name to use when connecting to the MySQL database.
+        - `target_column` - The name of the column whose values are being matched against a value
+          from an event.
+          If a value matches, the remaining values of the row with the match are being added to
+          the event.
+        - `add_target_column` - Determines if the target column itself will be added to the event.
+          This is set to false per default.
+        - `timer` - Period how long to (wait in seconds) before the database table is being checked
+          for changes.
+          If there is a change, the table is reloaded by Logprep.
+        """
+
+    rule_class = GenericAdderRule
     db_table = None
 
-    def __init__(self, name: str, configuration: dict, logger: Logger):
+    def __init__(self, name: str, configuration: Processor.Config, logger: Logger):
         """Initialize a generic adder instance.
-
         Performs a basic processor initialization. Furthermore, a SQL database and a SQL table are
         being initialized if a SQL configuration exists.
-
         Parameters
         ----------
         name : str
            Name for the generic adder.
-        configuration : dict
+        configuration : Processor.Config
            Configuration for SQL adding and rule loading.
         logger : logging.Logger
            Logger to use.
+        """
+        super().__init__(name, configuration, logger)
 
-        """
-        tree_config = configuration.get("tree_config")
-        specific_rules_dirs = configuration.get("specific_rules")
-        generic_rules_dirs = configuration.get("generic_rules")
-        sql_config = configuration.get("sql_config")
-        super().__init__(name, tree_config, logger)
-
+        sql_config = configuration.sql_config
         self._db_connector = MySQLConnector(sql_config, logger) if sql_config else None
 
         if GenericAdder.db_table is None:
             GenericAdder.db_table = self._db_connector.get_data() if self._db_connector else None
         self._db_table = GenericAdder.db_table
 
-        self.ps = ProcessorStats()
-        self.add_rules_from_directory(
-            generic_rules_dirs=generic_rules_dirs,
-            specific_rules_dirs=specific_rules_dirs,
-        )
-
-    # pylint: disable=arguments-differ
-    def add_rules_from_directory(
-        self, specific_rules_dirs: List[str], generic_rules_dirs: List[str]
-    ):
-        for specific_rules_dir in specific_rules_dirs:
-            rule_paths = self._list_json_files_in_directory(specific_rules_dir)
-            for rule_path in rule_paths:
-                rules = GenericAdderRule.create_rules_from_file(rule_path)
-                for rule in rules:
-                    self._specific_tree.add_rule(rule, self._logger)
-        for generic_rules_dir in generic_rules_dirs:
-            rule_paths = self._list_json_files_in_directory(generic_rules_dir)
-            for rule_path in rule_paths:
-                rules = GenericAdderRule.create_rules_from_file(rule_path)
-                for rule in rules:
-                    self._generic_tree.add_rule(rule, self._logger)
-        if self._logger.isEnabledFor(DEBUG):
-            self._logger.debug(
-                f"{self.describe()} loaded {self._specific_tree.rule_counter} "
-                f"specific rules ({current_process().name})"
-            )
-            self._logger.debug(
-                f"{self.describe()} loaded {self._generic_tree.rule_counter} generic rules "
-                f"generic rules ({current_process().name})"
-            )
-        self.ps.setup_rules(
-            [None] * self._generic_tree.rule_counter + [None] * self._specific_tree.rule_counter
-        )
-
-    # pylint: enable=arguments-differ
-=======
-class GenericAdder(Processor):
-    """Resolve values in documents by referencing a mapping list."""
-
-    rule_class = GenericAdderRule
->>>>>>> 069165fd
-
     def _apply_rules(self, event: dict, rule: GenericAdderRule):
         """Apply a matching generic adder rule to the event.
-
          Add fields and values to the event according to the rules it matches for.
         Additions can come from the rule definition, from a file or from a SQL table.
-
         The SQL table is initially loaded from the database and then reloaded if it changes.
-
         At first it checks if a SQL table exists and if it will be used. If it does, it adds all
         values from a matching row in the table to the event. To determine if a row matches, a
         pattern is used on a defined value of the event to extract a subvalue that is then matched
         against a value in a defined column of the SQL table. A dotted path prefix can be applied to
         add the new fields into a shared nested location.
-
         If no table exists, fields defined withing the rule itself or in a rule file are being added
         to the event.
-
         Parameters
         ----------
         event : dict
            Name of the event to add keys and values to.
         rule : GenericAdderRule
            A matching generic adder rule.
-
         Raises
         ------
         DuplicationError
             Raises if an addition would overwrite an existing field or value.
-
         """
 
         if self._db_connector and self._db_connector.check_change():
