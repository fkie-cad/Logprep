--- conflicted
+++ resolved
@@ -5,24 +5,6 @@
 from logprep.processor.base.factory import BaseFactory
 from logprep.processor.labeler.exceptions import InvalidIncludeParentsValueError
 from logprep.processor.labeler.processor import Labeler
-<<<<<<< HEAD
-=======
-from logprep.processor.processor_factory_error import UnknownProcessorTypeError
-from logprep.processor.base.exceptions import (
-    InvalidRuleFileError,
-    NotARulesDirectoryError,
-    KeyDoesnotExistInSchemaError,
-    InvalidRuleConfigurationError,
-)
-from logprep.processor.labeler.exceptions import (
-    InvalidSchemaDefinitionError,
-    RuleDoesNotConformToLabelingSchemaError,
-    InvalidConfigurationError,
-    SchemaDefinitionMissingError,
-    RulesDefinitionMissingError,
-    InvalidIncludeParentsValueError,
-)
->>>>>>> f0751b21
 from logprep.processor.labeler.rule import LabelingRule
 
 
@@ -35,16 +17,9 @@
     @staticmethod
     def create(name: str, configuration: dict, logger: Logger) -> Labeler:
         """Create a labeler."""
-<<<<<<< HEAD
-=======
-        labeler = Labeler(name, configuration.get("tree_config"), logger)
-
-        LabelerFactory._check_configuration(configuration)
->>>>>>> f0751b21
         LabelerFactory._add_defaults_to_configuration(configuration)
         LabelerFactory._check_configuration(configuration)
 
-<<<<<<< HEAD
         labeler = Labeler(
             name=name,
             specific_rules_dirs=configuration.get("specific_rules"),
@@ -54,26 +29,7 @@
             tree_config=configuration.get("tree_config"),
             logger=logger,
         )
-=======
-        try:
-            schema = LabelingSchema.create_from_file(configuration["schema"])
-            labeler.set_labeling_scheme(schema)
-        except InvalidLabelingSchemaFileError as error:
-            raise InvalidSchemaDefinitionError(str(error)) from error
-
-        try:
-            labeler.add_rules_from_directory(
-                configuration["rules"], include_parent_labels=configuration["include_parent_labels"]
-            )
-        except (
-            InvalidRuleFileError,
-            RuleDoesNotConformToLabelingSchemaError,
-            NotARulesDirectoryError,
-            KeyDoesnotExistInSchemaError,
-        ) as error:
-            raise InvalidRuleConfigurationError(str(error)) from error
->>>>>>> f0751b21
-
+        
         return labeler
 
     @staticmethod
@@ -83,7 +39,6 @@
 
     @staticmethod
     def _check_configuration(configuration: dict):
-<<<<<<< HEAD
         LabelerFactory._check_common_configuration(
             processor_type="labeler",
             existing_items=["schema", "include_parent_labels"],
@@ -93,23 +48,4 @@
         if "include_parent_labels" in configuration and not isinstance(
             configuration["include_parent_labels"], bool
         ):
-            raise InvalidIncludeParentsValueError()
-=======
-        if "type" not in configuration:
-            raise InvalidConfigurationError
-        if (not isinstance(configuration["type"], str)) or (
-            configuration["type"].lower() != "labeler"
-        ):
-            raise UnknownProcessorTypeError
-
-        if "schema" not in configuration:
-            raise SchemaDefinitionMissingError
-
-        if "rules" not in configuration or not configuration["rules"]:
-            raise RulesDefinitionMissingError
-
-        if "include_parent_labels" in configuration and (
-            not configuration["include_parent_labels"] in [True, False]
-        ):
-            raise InvalidIncludeParentsValueError
->>>>>>> f0751b21
+            raise InvalidIncludeParentsValueError()