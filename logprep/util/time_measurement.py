--- conflicted
+++ resolved
@@ -31,27 +31,18 @@
                     result = func(*args, **kwargs)
                     end = time()
 
-<<<<<<< HEAD
                     processing_time = end - begin
 
                     if caller.__module__.endswith("processor"):
                         caller.ps.update_average_processing_time(processing_time)
 
                     if TimeMeasurement.APPEND_TO_EVENT:
-                        if not event.get('processing_times'):
-                            event['processing_times'] = dict()
-                        event['processing_times'][name] = float('{:.10f}'.format(processing_time))
+                        if not event.get("processing_times"):
+                            event["processing_times"] = dict()
+                        event["processing_times"][name] = float(f"{processing_time:.10f}")
 
-                        if 'hostname' not in event['processing_times'].keys():
-                            event['processing_times']['hostname'] = TimeMeasurement.HOSTNAME
-=======
-                    if not event.get("processing_times"):
-                        event["processing_times"] = dict()
-                    event["processing_times"][name] = float("{:.10f}".format(end - begin))
-
-                    if "hostname" not in event["processing_times"].keys():
-                        event["processing_times"]["hostname"] = TimeMeasurement.HOSTNAME
->>>>>>> 848142bf
+                        if "hostname" not in event["processing_times"].keys():
+                            event["processing_times"]["hostname"] = TimeMeasurement.HOSTNAME
                     return result
                 return func(*args, **kwargs)
 
