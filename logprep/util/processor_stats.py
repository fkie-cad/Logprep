"""This module contains functionality to log the status of logprep."""
import json
import math
from collections import OrderedDict
from copy import deepcopy
from ctypes import c_double
from datetime import datetime
from logging import Logger
from multiprocessing import Lock, Value, current_process
from typing import List, Union

import numpy as np
from time import time

from logprep.processor.base.processor import BaseProcessor
from logprep.processor.base.rule import Rule
from logprep.util.prometheus_exporter import PrometheusStatsExporter

np.set_printoptions(suppress=True)


class StatsClassesController:
    """Used to control if methods of classes for status tracking are enabled or not."""

    ENABLED = False

    @staticmethod
    def decorate_all_methods(decorator):
        """Decorate all methods of a class with another decorator."""

        def decorate(cls):
            for attribute in cls.__dict__:
                if callable(getattr(cls, attribute)):
                    setattr(cls, attribute, decorator(getattr(cls, attribute)))
            return cls

        return decorate

    @staticmethod
    def is_enabled(func):
        """Disable a method if status tracking is disabled."""

        def inner(*args, **kwargs):
            if StatsClassesController.ENABLED:
                return func(*args, **kwargs)
            return None

        return inner


@StatsClassesController.decorate_all_methods(StatsClassesController.is_enabled)
class ProcessorStats:
    """Used to track processor stats."""

    def __init__(self):
        self.aggr_data = None
        self._max_time = None
        self.num_rules = None
        self._processing_time_sample_counter = None
        self.reset_statistics()

    def reset_statistics(self):
<<<<<<< HEAD
        self.aggr_data = {'processed': 0, 'matches': 0, 'errors': 0,
                          'warnings': 0, 'avg_processing_time': 0}
=======
        self.aggr_data = {"processed": 0, "matches": 0, "errors": 0, "warnings": 0}
>>>>>>> 848142bf
        self._max_time = -1
        self._processing_time_sample_counter = 0

    def setup_rules(self, rules: List[Rule]):
        """Setup aggregation data for rules."""
        self.num_rules = len(rules)
        self.aggr_data["matches_per_idx"] = np.zeros(self.num_rules, dtype=int)
        self.aggr_data["times_per_idx"] = np.zeros(self.num_rules, dtype=float)

    def update_per_rule(self, idx: int, processing_time: float):
        """Update matches and times per rule in aggregation data."""
        self.aggr_data["matches"] += 1
        self.aggr_data["matches_per_idx"][idx] += 1
        self.aggr_data["times_per_idx"][idx] += processing_time

    @property
    def processed_count(self):
        return self.aggr_data["processed"]

    def increment_processed_count(self, n: int = 1):
        """Increments the processed count statistic."""
        self.aggr_data["processed"] += n

    def update_processed_count(self, processed_count: int):
        """Increment processed count in aggregation data."""
        self.aggr_data["processed"] = processed_count

    def update_average_processing_time(self, next_time_sample):
        """
        Calculate the new average by taking the current average, multiplying it by the number of
        currently observed samples. Then incrementing this by the new sample value and dividing it
        back to the average with the incremented sample counter.
        """
        current_average = self.aggr_data['avg_processing_time']
        average_multiple = current_average * self._processing_time_sample_counter
        extended_average_multiple = average_multiple + next_time_sample
        self._processing_time_sample_counter += 1
        new_average = extended_average_multiple / self._processing_time_sample_counter
        self.aggr_data['avg_processing_time'] = new_average

    def increment_aggregation(self, key: str):
        """Increment value in aggregation data."""
        if key not in self.aggr_data.keys():
            self.aggr_data[key] = 1
        else:
            self.aggr_data[key] += 1

    def increment_nested(self, key: str, nested_key: str):
        """Increment nested value in aggregation data."""
        if key not in self.aggr_data.keys():
            self.aggr_data[key] = dict()
        if nested_key not in self.aggr_data[key].keys():
            self.aggr_data[key][nested_key] = 1
        else:
            self.aggr_data[key][nested_key] += 1

    def increment_nested_existing(self, key: str, nested_key: str):
        """Increment nested value in aggregation data if containing dict already exists."""
        self.aggr_data[key][nested_key] += 1

    def get(self, key: str, value: str) -> Union[int, str]:
        """Get value in aggregation data."""
        return self.aggr_data.get(key, value)

    def get_nested(self, key: str, nested_key: str, value: Union[int, str]) -> Union[int, str]:
        """Get nested value in aggregation data."""
        if key not in self.aggr_data:
            return value
        return self.aggr_data[key].get(nested_key, value)

    def get_nested_existing(self, key: str, nested_key: str):
        """Get nested value in aggregation data if dict for parent key already exists."""
        return self.aggr_data[key][nested_key]

    def set_nested(self, key: str, nested_key: str, value):
        """Set nested value in aggregation data and create containing dict if it does not exist."""
        if key not in self.aggr_data.keys():
            self.aggr_data[key] = dict()
        self.aggr_data[key][nested_key] = value

    def set_nested_existing(self, key: str, nested_key: str, value):
        """Set nested value in aggregation data if dict for parent key already exists."""
        self.aggr_data[key][nested_key] = value

    def init_non_rule_processor(self):
        """Prepare aggregation data for processors without rules."""
        del self.aggr_data["matches"]


@StatsClassesController.decorate_all_methods(StatsClassesController.is_enabled)
class StatusTracker:
    """Used to track logprep stats."""

    _instance = None

    def __init__(
        self, shared_dict: dict, status_logger_config: dict, status_logger: List, lock: Lock
    ):

        self._file_logger = None
        self._prometheus_logger = None

        self.unpack_status_logger(status_logger)

        self._shared_dict = shared_dict

        self._config = status_logger_config

        self._print_period = self._config.get("period", 180)
        self._cumulative = self._config.get("cumulative", True)
        self._aggregate_processes = self._config.get("aggregate_processes", True)

        self._pipeline = list()

        self.aggr_data = {
            "errors": 0,
            "warnings": 0,
            "processed": 0,
            "error_types": dict(),
            "warning_types": dict(),
        }
        self._lock = lock
        self._timer = Value(c_double, time() + self._print_period)

        self.kafka_offset = -1

    def unpack_status_logger(self, status_logger):
        if status_logger is not None:
            for logger in status_logger:
                if isinstance(logger, Logger):
                    self._file_logger = logger
                elif isinstance(logger, PrometheusStatsExporter):
                    self._prometheus_logger = logger

    def _reset_statistics(self):
        self.aggr_data = {
            "errors": 0,
            "warnings": 0,
            "processed": 0,
            "error_types": dict(),
            "warning_types": dict(),
        }
        for processor in self._pipeline:
            processor.ps.reset_statistics()
            processor.ps.setup_rules([None] * processor.ps.num_rules)

    # pylint: disable=C0111
    @property
    def time_to_print(self) -> bool:
        """Check if status should be printed."""
        with self._lock:
            # Check if the time for new periodic data stats has passed.
            if time() < self._timer.value:
                return False
            self._timer.value = time() + self._print_period
            return True

    # pylint: enable=C0111

    def set_pipeline(self, pipeline):
        """Set pipeline."""
        self._pipeline = pipeline

    def add_warnings(self, error: BaseException, processor: BaseProcessor):
        """Add warnings to aggregated data."""
        self.aggr_data["warnings"] += 1
        processor.ps.aggr_data["warnings"] += 1
        warning_types = self.aggr_data["warning_types"]
        if str(error) in warning_types:
            warning_types[str(error)] = warning_types[str(error)] + 1
        else:
            warning_types[str(error)] = 1

    def add_errors(self, error: BaseException, processor: BaseProcessor):
        """Add errors to aggregated data."""
        self.aggr_data["errors"] += 1
        processor.ps.aggr_data["errors"] += 1
        error_types = self.aggr_data["error_types"]
        if str(error) in error_types:
            error_types[str(error)] = error_types[str(error)] + 1
        else:
            error_types[str(error)] = 1

    def print_aggregate(self):
        """Print aggregated status data."""
        if self.time_to_print:
            process_data = dict()
            self._add_per_process_data(process_data)
            self._add_per_processor_data(process_data)
            self._add_process_data_to_shared_process_dict(process_data)
            if self._aggregate_processes:
                self._export_logs_only_when_all_processes_published_their_metrics()
            else:
                self._export_logs(self.prepare_logging_data(process_data))

    def _add_per_process_data(self, process_data: dict):
        process_name = current_process().name
        for processor in self._pipeline:
            if not process_data.get(process_name):
                process_data[process_name] = dict()
            process_data[processor.name] = deepcopy(processor.ps.aggr_data)

        # Add data to MultiprocessingPipeline that is supposed to stay
        process_data[process_name]["kafka_offset"] = self.kafka_offset

        # Add per process data
        process_data["processed"] = self.aggr_data["processed"]
        process_data["errors"] = self.aggr_data["errors"]
        process_data["warnings"] = self.aggr_data["warnings"]
        process_data["error_types"] = self.aggr_data["error_types"]
        process_data["warning_types"] = self.aggr_data["warning_types"]

    def _add_per_processor_data(self, process_data: dict):
        for processor in self._pipeline:
            aggr_data = processor.ps.aggr_data

            if not process_data[processor.name]:
                process_data[processor.name] = dict()

            if processor.name not in ("clusterer", "selectiveextractor"):
                process_data[processor.name]["matches_per_idx"] = aggr_data["matches_per_idx"]
                process_data[processor.name]["times_per_idx"] = aggr_data["times_per_idx"]
                process_data[processor.name]["matches"] = aggr_data["matches"]
            process_data[processor.name]["processed"] = aggr_data["processed"]

    def _add_process_data_to_shared_process_dict(self, process_data: dict):
        with self._lock:
            for key in self._shared_dict.keys():
                if self._shared_dict[key] is None:
                    self._shared_dict[key] = process_data
                    break

    def _export_logs_only_when_all_processes_published_their_metrics(self):
        with self._lock:
            if not any([value is None for value in self._shared_dict.values()]):
                ordered_data = self.prepare_logging_data()
                self._export_logs(ordered_data)

    def _export_logs(self, ordered_data):
        if self._file_logger is not None:
            self._file_logger.info(json.dumps(ordered_data))

        if self._prometheus_logger is not None:
            self._log_to_prometheus(ordered_data)

        if not self._cumulative:
            self._reset_statistics()

    def prepare_logging_data(self, metrics=None):
        if not metrics:
            metrics = self._get_aggregated_data_from_pipeline()
        StatusTracker._add_derivative_data(metrics)

<<<<<<< HEAD
        filtered_data = StatusTracker._get_filtered_stats(metrics)
        filtered_data['timestamp'] = datetime.now().isoformat()
=======
        filtered_data = StatusTracker._get_filtered_stats(aggregated_data)
        filtered_data["timestamp"] = datetime.now().isoformat()
>>>>>>> 848142bf

        return StatusTracker._get_sorted_output_dict(filtered_data)

    @staticmethod
    def _get_sorted_output_dict(filtered_data: dict) -> OrderedDict:
        sorted_data = OrderedDict(sorted(filtered_data.items()))
        ordered_data = OrderedDict()
        used_keys = list()
        for key, value in sorted_data.items():
            if key.startswith("MultiprocessingPipeline"):
                ordered_data[key] = value
                used_keys.append(key)
        for key, value in filtered_data.items():
            if key in ("errors", "warnings", "error_types", "warning_types", "processed"):
                ordered_data[key] = value
                used_keys.append(key)
        for key, value in sorted_data.items():
            if key not in used_keys:
                ordered_data[key] = value
        return ordered_data

    @staticmethod
    def _add_derivative_data(aggr_data: dict):
        for name, value in aggr_data.items():
            if isinstance(value, dict):
                if not name.startswith("Multiprocessing") and name not in (
                    "error_types",
                    "warning_types",
                    "clusterer",
                    "selectiveextractor",
                ):
                    matches_per_idx = aggr_data[name]["matches_per_idx"]
                    aggr_data[name]["mean_matches_per_rule"] = f"{np.mean(matches_per_idx):.1f}"

                    times_per_idx = deepcopy(aggr_data[name]["times_per_idx"])
                    times_per_idx = np.divide(
                        times_per_idx,
                        matches_per_idx,
                        out=np.zeros_like(times_per_idx),
                        where=matches_per_idx != 0,
                    )
                    if times_per_idx.any():
                        aggr_data[name]["time_mean"] = f"{np.mean(times_per_idx):.10f}"

    def _get_aggregated_data_from_pipeline(self) -> dict:
        processes = self._get_process_data_from_shared_dict()

        aggregated_data = dict()
        excluded_keys = ("error_types", "warning_types", "processed", "errors", "warnings")
        for process in processes:
            self._aggregate_processor_specific(aggregated_data, excluded_keys, process)
            StatusTracker._add_relevant_values_to_multiprocessing_pipelines(
                aggregated_data, process
            )
            # Aggregate non-processor specific
            for key in ("processed", "errors", "warnings"):
                if key not in aggregated_data.keys():
                    aggregated_data[key] = 0
                aggregated_data[key] += process[key]

            StatusTracker._aggregate_error_types(aggregated_data, process)

        return aggregated_data

    def _aggregate_processor_specific(
        self, aggregated_data: dict, excluded_keys: tuple, process: dict
    ):
        for name, values in process.items():
            if name not in aggregated_data.keys() and name not in excluded_keys:
                aggregated_data[name] = values
            else:
                if isinstance(values, dict):
                    if not name.startswith("MultiprocessingPipeline") and name not in excluded_keys:
                        for key, value in values.items():
                            if isinstance(value, dict):
                                key_path = [name, key]
                                self._add_dict_values(value, aggregated_data, key_path)
                            if isinstance(value, (float, int)):
                                aggregated_data[name][key] += value

    @staticmethod
    def _add_relevant_values_to_multiprocessing_pipelines(aggregated_data: dict, process: dict):
        for name in process.keys():
            if name.startswith("MultiprocessingPipeline"):
                for key in ("processed",):
                    aggregated_data[name][key] = process[key]

    @staticmethod
    def _aggregate_error_types(aggregated_data: dict, process: dict):
        for error_type in ("error_types", "warning_types"):
            if error_type not in aggregated_data.keys():
                aggregated_data[error_type] = process[error_type]
            else:
                for error, error_count in process[error_type].items():
                    if error not in aggregated_data[error_type].keys():
                        aggregated_data[error_type][error] = 0
                    aggregated_data[error_type][error] += error_count

    def _get_process_data_from_shared_dict(self) -> list:
        processes = list()
        for process in self._shared_dict.values():
            processes.append(deepcopy(process))
        for key in self._shared_dict.keys():
            self._shared_dict[key] = None
        return processes

    def _add_dict_values(self, _dict: dict, aggregated: dict, key_path: List[str]):
        for key, value in _dict.items():
            key_path.append(key)

            if isinstance(value, dict):
                self._add_dict_values(value, aggregated, key_path)
            elif isinstance(value, (float, int)):
                _iter = aggregated
                for idx, key_iter in enumerate(key_path):
                    if isinstance(_iter, dict):
                        if key_iter not in _iter.keys():
                            if idx < len(key_path) - 1:
                                _iter[key_iter] = dict()
                            else:
                                _iter[key_iter] = value
                        if idx < len(key_path) - 1:
                            _iter = _iter[key_iter]
                        else:
                            _iter[key_iter] = float(_iter[key_iter]) + float(value)

            if key_path:
                key_path = key_path[:-1]

    @staticmethod
    def _get_filtered_stats(aggr_data: dict) -> dict:
        filtered_dict = deepcopy(aggr_data)
        StatusTracker._remove_numpy_arrays(aggr_data, filtered_dict)
        return filtered_dict

    @staticmethod
    def _remove_numpy_arrays(aggr_data: dict, filtered_dict: dict):
        _dict = filtered_dict
        for key_1, val_1 in aggr_data.items():
            if isinstance(val_1, dict):
                for key_2, val_2 in val_1.items():
                    if isinstance(val_2, np.ndarray):
                        del _dict[key_1][key_2]

    def increment_aggregation(self, key: str):
        self.aggr_data[key] += 1

    def _log_to_prometheus(self, ordered_data):
        # log general statistics
        for key in ["processed", "errors", "warnings"]:
            self._prometheus_logger.stats[key].labels(of="pipeline").set(ordered_data[key])

        # log statistics per processor
        for processor in self._pipeline:
            for stat_key in self._prometheus_logger.stats.keys():
                if stat_key in ordered_data[processor.name]:
                    metric = ordered_data[processor.name][stat_key]
                    metric = float(metric) if not math.isnan(float(metric)) else 0.0
                    self._prometheus_logger.stats[stat_key].labels(of=processor.name).set(metric)<|MERGE_RESOLUTION|>--- conflicted
+++ resolved
@@ -60,12 +60,8 @@
         self.reset_statistics()
 
     def reset_statistics(self):
-<<<<<<< HEAD
-        self.aggr_data = {'processed': 0, 'matches': 0, 'errors': 0,
-                          'warnings': 0, 'avg_processing_time': 0}
-=======
-        self.aggr_data = {"processed": 0, "matches": 0, "errors": 0, "warnings": 0}
->>>>>>> 848142bf
+        self.aggr_data = {"processed": 0, "matches": 0, "errors": 0,
+                          "warnings": 0, "avg_processing_time": 0}
         self._max_time = -1
         self._processing_time_sample_counter = 0
 
@@ -319,13 +315,8 @@
             metrics = self._get_aggregated_data_from_pipeline()
         StatusTracker._add_derivative_data(metrics)
 
-<<<<<<< HEAD
         filtered_data = StatusTracker._get_filtered_stats(metrics)
-        filtered_data['timestamp'] = datetime.now().isoformat()
-=======
-        filtered_data = StatusTracker._get_filtered_stats(aggregated_data)
         filtered_data["timestamp"] = datetime.now().isoformat()
->>>>>>> 848142bf
 
         return StatusTracker._get_sorted_output_dict(filtered_data)
 
