--- conflicted
+++ resolved
@@ -23,18 +23,12 @@
         metrics = ["processed", "errors", "warnings", "matches",
                    "mean_matches_per_rule", "avg_processing_time"]
 
-<<<<<<< HEAD
-        self.stats = {stat_key: Gauge(stat_key, "Tracks the overall processing status",
-                                      labelnames=["of"], registry=None)
-                      for stat_key in metrics}
-=======
         self.stats = {
-            stat_key: Counter(
+            stat_key: Gauge(
                 stat_key, "Tracks the overall processing status", labelnames=["of"], registry=None
             )
             for stat_key in metrics
         }
->>>>>>> 848142bf
 
         self.info_metric = Info("tracking", "Gives general information about the tracking")
         self.info_metric.info({"interval_in_seconds": str(self._configuration.get("period"))})
