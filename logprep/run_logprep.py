#!/usr/bin/python3
"""This module can be used to start the logprep."""
import inspect
import sys
from argparse import ArgumentParser
from logging import getLogger, Logger, DEBUG, ERROR
from os.path import basename
from pathlib import Path
from typing import Optional

from colorama import Fore

<<<<<<< HEAD
from logprep._version import get_versions
=======
from logprep.metrics.metric import MetricTargets
from logprep.metrics.metric_targets import get_metric_targets
>>>>>>> d86b66d5
from logprep.processor.base.rule import Rule
from logprep.runner import Runner
from logprep.util.aggregating_logger import AggregatingLogger
from logprep.util.auto_rule_tester import AutoRuleTester
from logprep.util.configuration import Configuration, InvalidConfigurationError
from logprep.util.helper import print_fcolor
<<<<<<< HEAD
from logprep.util.processor_stats import (
    StatsClassesController,
    StatusLoggerCollection,
    ProcessorStats,
)
from logprep.util.prometheus_exporter import PrometheusStatsExporter
=======
>>>>>>> d86b66d5
from logprep.util.rule_dry_runner import DryRunner
from logprep.util.schema_and_rule_checker import SchemaAndRuleChecker
from logprep.util.time_measurement import TimeMeasurement

DEFAULT_LOCATION_CONFIG = "/etc/logprep/pipeline.yml"
getLogger("filelock").setLevel(ERROR)


def _parse_arguments():
    argument_parser = ArgumentParser()
    argument_parser.add_argument(
        "--version",
        help="print the current version and exit",
        action="store_true",
    )
    argument_parser.add_argument(
        "config", nargs='?',
        help=f"Path to configuration file, if not given then "
        f"the default path '{DEFAULT_LOCATION_CONFIG}' is used",
        default=DEFAULT_LOCATION_CONFIG,
    )
    argument_parser.add_argument("--disable-logging", help="Disable logging", action="store_true")
    argument_parser.add_argument(
        "--validate-rules",
        help="Validate Labeler Rules (if well-formed" " and valid against given schema)",
        action="store_true",
    )
    argument_parser.add_argument(
        "--verify-config",
        help="Verify the configuration file",
        action="store_true",
    )
    argument_parser.add_argument(
        "--dry-run",
        help="Dry run pipeline with events in given " "path and print results",
        metavar="PATH_TO_JSON_LINE_FILE_WITH_EVENTS",
    )
    argument_parser.add_argument(
        "--dry-run-input-type",
        choices=["json", "jsonl"],
        default="json",
        help="Specify input type for dry-run",
    )
    argument_parser.add_argument(
        "--dry-run-full-output",
        help="Print full dry-run output, including " "all extra output",
        action="store_true",
    )
    argument_parser.add_argument("--auto-test", help="Run rule-tests", action="store_true")
    arguments = argument_parser.parse_args()

    requires_dry_run = arguments.dry_run_full_output or arguments.dry_run_input_type == "jsonl"
    if requires_dry_run and not arguments.dry_run:
        argument_parser.error("--dry-run-input-type and --dry-run-full-output require --dry-run")

    return arguments


def _run_logprep(arguments, logger: Logger, status_logger: Optional[MetricTargets]):
    runner = None
    try:
        runner = Runner.get_runner()
        runner.set_logger(logger, status_logger)
        runner.load_configuration(arguments.config)
        if logger.isEnabledFor(DEBUG):
            logger.debug("Configuration loaded")
        runner.start()
    # pylint: disable=broad-except
    except BaseException as error:
        logger.critical(f"A critical error occurred: {error}")
        if runner:
            runner.stop()
    # pylint: enable=broad-except


def get_processor_type_and_rule_class() -> dict:  # pylint: disable=missing-docstring
    return {
        basename(Path(inspect.getfile(rule_class)).parent): rule_class
        for rule_class in Rule.__subclasses__()
    }


def print_version_and_exit(args):
    """
    Prints the version and exists. If a configuration was found then it's version
    is printed as well
    """
    versions = get_versions()
    print(f"logprep version: \t\t {versions['version']}")
    if args.config and os.path.isfile(args.config):
        config = Configuration().create_from_yaml(args.config)
        config_version = f"{config.get('version', 'unset')}, {os.path.abspath(args.config)}"
    else:
        config_version = f"no configuration found in '{os.path.abspath(args.config)}'"
    print(f"configuration version: \t {config_version}")
    sys.exit(0)


def main():
    """Start the logprep runner."""
    args = _parse_arguments()

    if args.version:
        print_version_and_exit(args)

    if not os.path.isfile(args.config):
        print(f"The given config file does not exist: {args.config}", file=sys.stderr)
        print(
            "Create the configuration or change the path. Use '--help' for more information.",
            file=sys.stderr,
        )
        sys.exit(1)

    config = Configuration().create_from_yaml(args.config)
    try:
        AggregatingLogger.setup(config, logger_disabled=args.disable_logging)
        logger = AggregatingLogger.create("Logprep")
    except BaseException as error:
        getLogger("Logprep").exception(error)
        sys.exit(1)

    try:
        if args.validate_rules or args.auto_test:
            config.verify_pipeline_only(logger)
        else:
            config.verify(logger)
    except InvalidConfigurationError:
        sys.exit(1)
    except BaseException as error:
        logger.exception(error)
        sys.exit(1)

    metric_targets = None
    if not args.disable_logging:
        metric_targets = get_metric_targets(config, logger)

    measure_time_config = config.get("metrics", {}).get("measure_time", {})
    TimeMeasurement.TIME_MEASUREMENT_ENABLED = measure_time_config.get("enabled", False)
    TimeMeasurement.APPEND_TO_EVENT = measure_time_config.get("append_to_event", False)

    if logger.isEnabledFor(DEBUG):
        logger.debug("Metric export enabled: %s", config.get("metrics", {}).get("enabled", False))
        logger.debug("Time measurement enabled: %s", TimeMeasurement.TIME_MEASUREMENT_ENABLED)
        logger.debug("Config path: %s", args.config)

    if args.validate_rules or args.auto_test:
        type_rule_map = get_processor_type_and_rule_class()
        rules_valid = []
        for processor_type, rule_class in type_rule_map.items():
            rules_valid.append(
                SchemaAndRuleChecker().validate_rules(
                    args.config, processor_type, rule_class, logger
                )
            )
        if not all(rules_valid):
            sys.exit(1)
        if not args.auto_test:
            sys.exit(0)

    if args.auto_test:
        TimeMeasurement.TIME_MEASUREMENT_ENABLED = False
        auto_rule_tester = AutoRuleTester(args.config)
        auto_rule_tester.run()
    elif args.dry_run:
        json_input = args.dry_run_input_type == "json"
        dry_runner = DryRunner(
            args.dry_run, args.config, args.dry_run_full_output, json_input, logger
        )
        dry_runner.run()
    elif args.verify_config:
        print_fcolor(Fore.GREEN, "The verification of the configuration was successful")
    else:
        _run_logprep(args, logger, metric_targets)


if __name__ == "__main__":
    main()<|MERGE_RESOLUTION|>--- conflicted
+++ resolved
@@ -1,6 +1,7 @@
 #!/usr/bin/python3
 """This module can be used to start the logprep."""
 import inspect
+import os
 import sys
 from argparse import ArgumentParser
 from logging import getLogger, Logger, DEBUG, ERROR
@@ -10,27 +11,15 @@
 
 from colorama import Fore
 
-<<<<<<< HEAD
 from logprep._version import get_versions
-=======
 from logprep.metrics.metric import MetricTargets
 from logprep.metrics.metric_targets import get_metric_targets
->>>>>>> d86b66d5
 from logprep.processor.base.rule import Rule
 from logprep.runner import Runner
 from logprep.util.aggregating_logger import AggregatingLogger
 from logprep.util.auto_rule_tester import AutoRuleTester
 from logprep.util.configuration import Configuration, InvalidConfigurationError
 from logprep.util.helper import print_fcolor
-<<<<<<< HEAD
-from logprep.util.processor_stats import (
-    StatsClassesController,
-    StatusLoggerCollection,
-    ProcessorStats,
-)
-from logprep.util.prometheus_exporter import PrometheusStatsExporter
-=======
->>>>>>> d86b66d5
 from logprep.util.rule_dry_runner import DryRunner
 from logprep.util.schema_and_rule_checker import SchemaAndRuleChecker
 from logprep.util.time_measurement import TimeMeasurement
