--- conflicted
+++ resolved
@@ -55,24 +55,15 @@
 
     def _generate_load(self):
         with ThreadPoolExecutor(max_workers=self.thread_count) as executor:
-<<<<<<< HEAD
-            while True:
-                future = executor.submit(self.sender.send_batch)
-                result = future.result()
-                if not result:
-                    break
-                logger.info("Finished processing all events")
-=======
             futures = {executor.submit(self.sender.send_batch) for _ in range(self.thread_count)}
 
             for future in as_completed(futures):
                 result = future.result()  # Wait for a completed task
-                print(f"During generate load active threads: {threading.active_count()}")
-                print(f"{result=}")
+                logger.info(f"During generate load active threads: {threading.active_count()}")
+                logger.debug(f"{result=}")
                 logger.info("Finished processing a batch")
 
         print(f"After generate load active threads: {threading.active_count()}")
->>>>>>> c9741c96
 
     def stop(self, signum, frame):
         self.file_loader.close()
