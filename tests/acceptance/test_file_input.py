--- conflicted
+++ resolved
@@ -5,11 +5,7 @@
 
 import pytest
 
-<<<<<<< HEAD
-from logprep.util.json_handling import dump_config_as_file
-=======
 from logprep.util.configuration import Configuration
->>>>>>> a60bed5b
 from tests.acceptance.util import (
     get_default_logprep_config,
     start_logprep,
