--- conflicted
+++ resolved
@@ -2,16 +2,8 @@
 # pylint: disable=line-too-long
 import pytest
 
-<<<<<<< HEAD
-from logprep.util.json_handling import dump_config_as_file
-from tests.acceptance.util import (
-    get_test_output,
-    get_default_logprep_config,
-)
-=======
 from logprep.util.configuration import Configuration
 from tests.acceptance.util import get_default_logprep_config, get_test_output
->>>>>>> a60bed5b
 
 
 @pytest.fixture(name="config")
