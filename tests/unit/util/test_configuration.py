# pylint: disable=missing-docstring

from copy import deepcopy
from logging import getLogger

import pytest

<<<<<<< HEAD
from tests.testdata.metadata import (
    path_to_config,
    path_to_schema,
    path_to_testdata,
    path_to_invalid_rules,
    path_to_schema2,
)
from logprep.util.configuration import (
    InvalidConfigurationError,
    Configuration,
    InvalidStatusLoggerConfigurationError,
    RequiredConfigurationKeyMissingError,
)
=======
from logprep.util.configuration import InvalidConfigurationError, Configuration
from tests.testdata.metadata import path_to_config
>>>>>>> b7b5d700

logger = getLogger()


<<<<<<< HEAD
class TestConfiguration:
    def setup_method(self):
=======
class ConfigurationTestCommon:
    def setup_class(self):
>>>>>>> b7b5d700
        self.config = Configuration.create_from_yaml(path_to_config)

    def assert_fails_when_replacing_key_with_value(self, key, value, expected_message):
        config = Configuration(deepcopy(self.config))

        parent = config
        if not isinstance(key, str):
            key = list(key)
            while len(key) > 1:
                parent = parent[key.pop(0)]
            key = key[0]
        parent[key] = value

        with pytest.raises(InvalidConfigurationError, match=expected_message):
            config.verify(logger)

    def test_verify_passes_for_valid_configuration(self):
        try:
            self.config.verify(logger)
        except InvalidConfigurationError:
            pytest.fail("The verification should pass for a valid configuration.")

    def test_verify_fails_on_missing_required_value(self):
        for key in list(self.config.keys()):
            config = deepcopy(self.config)
            del config[key]

            with pytest.raises(InvalidConfigurationError):
                config.verify(logger)

    def test_verify_fails_on_low_process_count(self):
        for i in range(0, -10, -1):
            self.assert_fails_when_replacing_key_with_value(
                "process_count", i, "Process count must be an integer of one or larger, not:"
            )

    def test_verify_fails_on_empty_pipeline(self):
        self.assert_fails_when_replacing_key_with_value(
            "pipeline", [], '"pipeline" must contain at least one item!'
        )

    def test_verify_verifies_connector_config(self):
        self.assert_fails_when_replacing_key_with_value(
            "connector", {"type": "unknown"}, 'Unknown connector type: "unknown"'
<<<<<<< HEAD
        )

    @pytest.mark.parametrize(
        "test_case, status_logger_config_dict, raised_error",
        [
            (
                "valid configuration",
                {
                    "status_logger": {
                        "period": 10,
                        "enabled": True,
                        "cumulative": True,
                        "aggregate_processes": True,
                        "targets": [
                            {"prometheus": {"port": 8000}},
                            {
                                "file": {
                                    "path": "./logs/status.json",
                                    "rollover_interval": 86400,
                                    "backup_count": 10,
                                }
                            },
                        ],
                    }
                },
                None,
            ),
            (
                "key period is missing",
                {
                    "status_logger": {
                        "enabled": True,
                        "cumulative": True,
                        "aggregate_processes": True,
                        "targets": [
                            {"prometheus": {"port": 8000}},
                            {
                                "file": {
                                    "path": "./logs/status.json",
                                    "rollover_interval": 86400,
                                    "backup_count": 10,
                                }
                            },
                        ],
                    }
                },
                RequiredConfigurationKeyMissingError,
            ),
            (
                "empty target",
                {
                    "status_logger": {
                        "period": 10,
                        "enabled": True,
                        "cumulative": True,
                        "aggregate_processes": True,
                        "targets": [],
                    }
                },
                InvalidStatusLoggerConfigurationError,
            ),
            (
                "unkown target",
                {
                    "status_logger": {
                        "period": 10,
                        "enabled": True,
                        "cumulative": True,
                        "aggregate_processes": True,
                        "targets": [{"webserver": {"does-not": "exist"}}],
                    }
                },
                InvalidStatusLoggerConfigurationError,
            ),
            (
                "missing key in prometheus target config",
                {
                    "status_logger": {
                        "period": 10,
                        "enabled": True,
                        "cumulative": True,
                        "aggregate_processes": True,
                        "targets": [{"prometheus": {"wrong": "key"}}],
                    }
                },
                RequiredConfigurationKeyMissingError,
            ),
            (
                "missing key in file target config",
                {
                    "status_logger": {
                        "period": 10,
                        "enabled": True,
                        "cumulative": True,
                        "aggregate_processes": True,
                        "targets": [
                            {
                                "file": {
                                    "rollover_interval": 86400,
                                    "backup_count": 10,
                                }
                            },
                        ],
                    }
                },
                RequiredConfigurationKeyMissingError,
            ),
            (
                "valid configuration",
                {
                    "status_logger": {
                        "period": 10,
                        "enabled": True,
                        "cumulative": True,
                        "aggregate_processes": True,
                        "targets": [
                            {"prometheus": {"port": 8000}},
                            {"file": {}},
                        ],
                    }
                },
                RequiredConfigurationKeyMissingError,
            ),
        ],
    )
    def test_verify_status_logger(self, status_logger_config_dict, raised_error, test_case):
        status_logger_config = deepcopy(self.config)
        status_logger_config.update(status_logger_config_dict)
        if raised_error is not None:
            with pytest.raises(raised_error):
                status_logger_config._verify_status_logger()
        else:
            status_logger_config._verify_status_logger()
=======
        )
>>>>>>> b7b5d700
<|MERGE_RESOLUTION|>--- conflicted
+++ resolved
@@ -5,7 +5,6 @@
 
 import pytest
 
-<<<<<<< HEAD
 from tests.testdata.metadata import (
     path_to_config,
     path_to_schema,
@@ -19,21 +18,12 @@
     InvalidStatusLoggerConfigurationError,
     RequiredConfigurationKeyMissingError,
 )
-=======
-from logprep.util.configuration import InvalidConfigurationError, Configuration
-from tests.testdata.metadata import path_to_config
->>>>>>> b7b5d700
 
 logger = getLogger()
 
 
-<<<<<<< HEAD
 class TestConfiguration:
     def setup_method(self):
-=======
-class ConfigurationTestCommon:
-    def setup_class(self):
->>>>>>> b7b5d700
         self.config = Configuration.create_from_yaml(path_to_config)
 
     def assert_fails_when_replacing_key_with_value(self, key, value, expected_message):
@@ -78,7 +68,6 @@
     def test_verify_verifies_connector_config(self):
         self.assert_fails_when_replacing_key_with_value(
             "connector", {"type": "unknown"}, 'Unknown connector type: "unknown"'
-<<<<<<< HEAD
         )
 
     @pytest.mark.parametrize(
@@ -211,7 +200,4 @@
             with pytest.raises(raised_error):
                 status_logger_config._verify_status_logger()
         else:
-            status_logger_config._verify_status_logger()
-=======
-        )
->>>>>>> b7b5d700
+            status_logger_config._verify_status_logger()