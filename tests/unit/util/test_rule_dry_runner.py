# pylint: disable=missing-docstring
# pylint: disable=attribute-defined-outside-init
import json
import logging
import os
import re
import tempfile
from unittest import mock

from logprep.processor.base.exceptions import ProcessingWarning
from logprep.util.rule_dry_runner import DryRunner


class TestRunLogprep:
    def setup_method(self):
        config = """
        process_count: 1
        timeout: 0.1
        pipeline:
          - normalizer:
              type: normalizer
              specific_rules:
                - tests/testdata/unit/normalizer/rules/specific/
              generic_rules:
                - tests/testdata/unit/normalizer/rules/generic/
              regex_mapping: tests/testdata/unit/normalizer/regex_mapping.yml
          - labelername:
              type: labeler
              schema: tests/testdata/unit/labeler/schemas/schema3.json
              include_parent_labels: true
              specific_rules:
                - tests/testdata/unit/labeler/rules/specific/
              generic_rules:
                - tests/testdata/unit/labeler/rules/generic/
          - pseudonymizer:
              type: pseudonymizer
              pubkey_analyst: tests/testdata/unit/pseudonymizer/example_analyst_pub.pem
              pubkey_depseudo: tests/testdata/unit/pseudonymizer/example_depseudo_pub.pem
              regex_mapping: tests/testdata/unit/pseudonymizer/rules/regex_mapping.yml
              hash_salt: a_secret_tasty_ingredient
              outputs:
                - patched_output: pseudonyms
              specific_rules:
                - tests/testdata/unit/pseudonymizer/rules/specific/
              generic_rules:
                - tests/testdata/unit/pseudonymizer/rules/generic/
              max_cached_pseudonyms: 1000000
              max_caching_days: 1
          - predetectorname:
              type: pre_detector
              specific_rules:
                - tests/testdata/unit/pre_detector/rules/specific/
              generic_rules:
                - tests/testdata/unit/pre_detector/rules/generic/
              outputs:
                - patched_output: sre_topic
        """
        self.config_path = os.path.join(tempfile.gettempdir(), "dry-run-config.yml")
        with open(self.config_path, "w", encoding="utf8") as config_file:
            config_file.write(config)

    def teardown_method(self):
        os.remove(self.config_path)

    def test_dry_run_accepts_json_as_input(self, tmp_path, capsys):
        test_json = {"winlog": {"event_id": 1111, "event_data": {"test2": "fancy data"}}}
        input_json_file = os.path.join(tmp_path, "test_input.json")
        with open(input_json_file, "w", encoding="utf8") as input_file:
            json.dump(test_json, input_file)

        dry_runner = DryRunner(
            input_file_path=input_json_file,
            config_path=self.config_path,
            full_output=True,
            use_json=True,
            logger=logging.getLogger("test-logger"),
        )
        dry_runner.run()

        captured = capsys.readouterr()
        assert "------ PROCESSED EVENT ------" in captured.out
        assert "------ TRANSFORMED EVENTS: 1/1 ------" in captured.out

    def test_dry_run_accepts_json_in_list_as_input(self, tmp_path, capsys):
        test_json = [{"winlog": {"event_id": 1111, "event_data": {"test2": "fancy data"}}}]
        input_json_file = os.path.join(tmp_path, "test_input.json")
        with open(input_json_file, "w", encoding="utf8") as input_file:
            json.dump(test_json, input_file)

        dry_runner = DryRunner(
            input_file_path=input_json_file,
            config_path=self.config_path,
            full_output=True,
            use_json=True,
            logger=logging.getLogger("test-logger"),
        )
        dry_runner.run()

        captured = capsys.readouterr()
        assert "------ PROCESSED EVENT ------" in captured.out
        assert "------ TRANSFORMED EVENTS: 1/1 ------" in captured.out

    def test_dry_run_accepts_jsonl_as_input(self, tmp_path, capsys):
        test_jsonl = [
            '{"winlog": {"event_id": 1111, "event_data": {"test2": "fancy data"}}}\n',
            '{"winlog": {"event_id": 1111, "event_data": {"test2": "more fancy data"}}}',
        ]
        input_jsonl_file = os.path.join(tmp_path, "test_input.jsonl")
        with open(input_jsonl_file, "w", encoding="utf8") as input_file:
            input_file.writelines(test_jsonl)

        dry_runner = DryRunner(
            input_file_path=input_jsonl_file,
            config_path=self.config_path,
            full_output=True,
            use_json=False,
            logger=logging.getLogger("test-logger"),
        )
        dry_runner.run()

        captured = capsys.readouterr()
        assert "------ PROCESSED EVENT ------" in captured.out
        assert captured.out.count("------ PROCESSED EVENT ------") == 2
        assert "------ TRANSFORMED EVENTS: 2/2 ------" in captured.out

    def test_dry_run_print_custom_output(self, tmp_path, capsys):
        test_json = {
            "winlog": {
                "event_id": 1234,
                "provider_name": "Test456",
                "event_data": {"param1": "username"},
            }
        }
        input_json_file = os.path.join(tmp_path, "test_input.json")
        with open(input_json_file, "w", encoding="utf8") as input_file:
            json.dump(test_json, input_file)

        dry_runner = DryRunner(
            input_file_path=input_json_file,
            config_path=self.config_path,
            full_output=True,
            use_json=True,
            logger=logging.getLogger("test-logger"),
        )
        dry_runner.run()

        captured = capsys.readouterr()
        assert "------ PROCESSED EVENT ------" in captured.out
        assert "------ TRANSFORMED EVENTS: 1/1 ------" in captured.out
        assert "------ CUSTOM OUTPUTS ------" in captured.out

    def test_dry_run_prints_predetection(self, tmp_path, capsys):
        test_json = {
            "winlog": {
                "event_id": 123,
                "event_data": {"ServiceName": "VERY BAD"},
            }
        }
        input_json_file = os.path.join(tmp_path, "test_input.json")
        with open(input_json_file, "w", encoding="utf8") as input_file:
            json.dump(test_json, input_file)

        dry_runner = DryRunner(
            input_file_path=input_json_file,
            config_path=self.config_path,
            full_output=True,
            use_json=True,
            logger=logging.getLogger("test-logger"),
        )
        dry_runner.run()

        captured = capsys.readouterr()
        assert "------ PROCESSED EVENT ------" in captured.out
        assert "------ TRANSFORMED EVENTS: 1/1 ------" in captured.out
<<<<<<< HEAD
        assert "------ ALL PSEUDONYMS ------" in captured.out
        assert "------ ALL PRE-DETECTIONS ------" in captured.out
=======
        assert "------ CUSTOM OUTPUTS ------" in captured.out

    @mock.patch("logprep.processor.labeler.processor.Labeler.process", side_effect=BaseException)
    def test_dry_run_prints_errors(self, _, tmp_path, capsys):
        test_json = {
            "winlog": {
                "event_id": 123,
                "event_data": {"ServiceName": "VERY BAD"},
            }
        }
        input_json_file = os.path.join(tmp_path, "test_input.json")
        with open(input_json_file, "w", encoding="utf8") as input_file:
            json.dump(test_json, input_file)

        dry_runner = DryRunner(
            input_file_path=input_json_file,
            config_path=self.config_path,
            full_output=True,
            use_json=True,
            logger=logging.getLogger("test-logger"),
        )
        dry_runner.run()

        captured = capsys.readouterr()
        assert not re.match(r".*A critical error occured for processor Labeler", captured.err)
>>>>>>> 12fd5a2d
<|MERGE_RESOLUTION|>--- conflicted
+++ resolved
@@ -172,10 +172,6 @@
         captured = capsys.readouterr()
         assert "------ PROCESSED EVENT ------" in captured.out
         assert "------ TRANSFORMED EVENTS: 1/1 ------" in captured.out
-<<<<<<< HEAD
-        assert "------ ALL PSEUDONYMS ------" in captured.out
-        assert "------ ALL PRE-DETECTIONS ------" in captured.out
-=======
         assert "------ CUSTOM OUTPUTS ------" in captured.out
 
     @mock.patch("logprep.processor.labeler.processor.Labeler.process", side_effect=BaseException)
@@ -200,5 +196,4 @@
         dry_runner.run()
 
         captured = capsys.readouterr()
-        assert not re.match(r".*A critical error occured for processor Labeler", captured.err)
->>>>>>> 12fd5a2d
+        assert not re.match(r".*A critical error occured for processor Labeler", captured.err)