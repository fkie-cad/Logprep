# pylint: disable=missing-docstring
# pylint: disable=attribute-defined-outside-init
import json
import logging
import os
import tempfile
from pathlib import Path

from logprep.util.configuration import Configuration
from logprep.util.rule_dry_runner import DryRunner


class TestRunLogprep:
    def setup_method(self):
        config = """
        process_count: 1
        timeout: 0.1
        pipeline:
          - dissector:
              type: dissector
              specific_rules:
                - tests/testdata/unit/dissector/
<<<<<<< HEAD
              generic_rules:
                - tests/testdata/unit/dissector/
=======
              generic_rules: []
>>>>>>> a60bed5b
          - labelername:
              type: labeler
              schema: tests/testdata/unit/labeler/schemas/schema3.json
              include_parent_labels: true
              specific_rules:
                - tests/testdata/unit/labeler/rules/specific/
              generic_rules:
                - tests/testdata/unit/labeler/rules/generic/
          - pseudonymizer:
              type: pseudonymizer
              pubkey_analyst: tests/testdata/unit/pseudonymizer/example_analyst_pub.pem
              pubkey_depseudo: tests/testdata/unit/pseudonymizer/example_depseudo_pub.pem
              regex_mapping: tests/testdata/unit/pseudonymizer/rules/regex_mapping.yml
              hash_salt: a_secret_tasty_ingredient
              outputs:
                - kafka_output: pseudonyms
              specific_rules:
                - tests/testdata/unit/pseudonymizer/rules/specific/
              generic_rules:
                - tests/testdata/unit/pseudonymizer/rules/generic/
              max_cached_pseudonyms: 1000000
          - predetectorname:
              type: pre_detector
              specific_rules:
                - tests/testdata/unit/pre_detector/rules/specific/
              generic_rules:
                - tests/testdata/unit/pre_detector/rules/generic/
              outputs:
                - kafka_output: sre_topic
          - selective_extractor:
              type: selective_extractor
              specific_rules:
                - filter: message
                  selective_extractor:
                    source_fields: ["field1", "field2"]
                    outputs:
                        - kafka_output: topic
                  description: my reference rule
              generic_rules: []
        input:
            kafka_output:
                type: dummy_input
                documents: []
        output:
            kafka_output:
                type: dummy_output
        """
        self.config_path = Path(tempfile.gettempdir()) / "dry-run-config.yml"
        self.config_path.write_text(config)
        self.config = Configuration.from_sources([str(self.config_path)])

    def teardown_method(self):
        os.remove(self.config_path)

    def test_dry_run_accepts_json_as_input(self, tmp_path, capsys):
        test_json = {"message": "123 456"}
        input_json_file = os.path.join(tmp_path, "test_input.json")
        with open(input_json_file, "w", encoding="utf8") as input_file:
            json.dump(test_json, input_file)

        dry_runner = DryRunner(
            input_file_path=input_json_file,
            config=self.config,
            full_output=True,
            use_json=True,
        )
        dry_runner.run()

        captured = capsys.readouterr()
        assert captured.err == ""
        assert "------ PROCESSED EVENT ------" in captured.out
        assert "------ TRANSFORMED EVENTS: 1/1 ------" in captured.out

    def test_dry_run_accepts_json_in_list_as_input(self, tmp_path, capsys):
        test_json = [{"winlog": {"event_id": 1111, "event_data": {"test2": "fancy data"}}}]
        input_json_file = os.path.join(tmp_path, "test_input.json")
        with open(input_json_file, "w", encoding="utf8") as input_file:
            json.dump(test_json, input_file)

        dry_runner = DryRunner(
            input_file_path=input_json_file,
            config=self.config,
            full_output=True,
            use_json=True,
        )
        dry_runner.run()

        captured = capsys.readouterr()
        assert captured.err == ""
        assert "------ PROCESSED EVENT ------" in captured.out
        assert "------ TRANSFORMED EVENTS: 1/1 ------" in captured.out

    def test_dry_run_accepts_jsonl_as_input(self, tmp_path, capsys):
        test_jsonl = ['{"message": "123 456"}\n', '{"message": "789 012"}']
        input_jsonl_file = os.path.join(tmp_path, "test_input.jsonl")
        with open(input_jsonl_file, "w", encoding="utf8") as input_file:
            input_file.writelines(test_jsonl)

        dry_runner = DryRunner(
            input_file_path=input_jsonl_file,
            config=self.config,
            full_output=True,
            use_json=False,
        )
        dry_runner.run()

        captured = capsys.readouterr()
        assert captured.err == ""
        assert "------ PROCESSED EVENT ------" in captured.out
        assert captured.out.count("------ PROCESSED EVENT ------") == 2
        assert "------ TRANSFORMED EVENTS: 2/2 ------" in captured.out

    def test_dry_run_print_custom_output(self, tmp_path, capsys):
        test_json = {
            "winlog": {
                "event_id": 1234,
                "provider_name": "Test456",
                "event_data": {"param1": "username"},
            },
            "message": "some message",
            "field1": "field for the selective extractor",
        }
        input_json_file = os.path.join(tmp_path, "test_input.json")
        with open(input_json_file, "w", encoding="utf8") as input_file:
            json.dump(test_json, input_file)

        dry_runner = DryRunner(
            input_file_path=input_json_file,
            config=self.config,
            full_output=True,
            use_json=True,
        )
        dry_runner.run()

        captured = capsys.readouterr()
        assert "------ PROCESSED EVENT ------" in captured.out
        assert "------ TRANSFORMED EVENTS: 1/1 ------" in captured.out
        assert "------ CUSTOM OUTPUTS ------" in captured.out

    def test_dry_run_prints_predetection(self, tmp_path, capsys):
        test_json = {
            "winlog": {
                "event_id": 123,
                "event_data": {"ServiceName": "VERY BAD"},
            }
        }
        input_json_file = os.path.join(tmp_path, "test_input.json")
        with open(input_json_file, "w", encoding="utf8") as input_file:
            json.dump(test_json, input_file)

        dry_runner = DryRunner(
            input_file_path=input_json_file,
            config=self.config,
            full_output=True,
            use_json=True,
        )
        dry_runner.run()

        captured = capsys.readouterr()
        assert captured.err == ""
        assert "------ PROCESSED EVENT ------" in captured.out
        assert "------ TRANSFORMED EVENTS: 1/1 ------" in captured.out
        assert "------ CUSTOM OUTPUTS ------" in captured.out<|MERGE_RESOLUTION|>--- conflicted
+++ resolved
@@ -20,12 +20,7 @@
               type: dissector
               specific_rules:
                 - tests/testdata/unit/dissector/
-<<<<<<< HEAD
-              generic_rules:
-                - tests/testdata/unit/dissector/
-=======
               generic_rules: []
->>>>>>> a60bed5b
           - labelername:
               type: labeler
               schema: tests/testdata/unit/labeler/schemas/schema3.json
