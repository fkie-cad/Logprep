--- conflicted
+++ resolved
@@ -85,11 +85,7 @@
     def test_replace_dotted_message_via_template(self):
         config = deepcopy(self.CONFIG)
         config.get("pattern").update({"target_field": "dotted.message"})
-<<<<<<< HEAD
         template_replacer = self._create_template_replacer(config)
-=======
-        self.object = Factory.create({"test instance": config})
->>>>>>> 6556a04f
         document = {
             "winlog": {"channel": "System", "provider_name": "Test", "event_id": 123},
             "dotted": {"message": "foo"},
@@ -104,11 +100,7 @@
     def test_replace_non_existing_dotted_message_via_template(self):
         config = deepcopy(self.CONFIG)
         config.get("pattern").update({"target_field": "dotted.message"})
-<<<<<<< HEAD
         template_replacer = self._create_template_replacer(config)
-=======
-        self.object = Factory.create({"test instance": config})
->>>>>>> 6556a04f
         document = {"winlog": {"channel": "System", "provider_name": "Test", "event_id": 123}}
 
         template_replacer.process(document)
@@ -120,11 +112,7 @@
     def test_replace_partly_existing_dotted_message_via_template(self):
         config = deepcopy(self.CONFIG)
         config.get("pattern").update({"target_field": "dotted.message"})
-<<<<<<< HEAD
         template_replacer = self._create_template_replacer(config)
-=======
-        self.object = Factory.create({"test instance": config})
->>>>>>> 6556a04f
         document = {
             "winlog": {"channel": "System", "provider_name": "Test", "event_id": 123},
             "dotted": {"bar": "foo"},
@@ -140,11 +128,7 @@
     def test_replace_existing_dotted_message_dict_via_template(self):
         config = deepcopy(self.CONFIG)
         config.get("pattern").update({"target_field": "dotted.message"})
-<<<<<<< HEAD
         template_replacer = self._create_template_replacer(config)
-=======
-        self.object = Factory.create({"test instance": config})
->>>>>>> 6556a04f
         document = {
             "winlog": {"channel": "System", "provider_name": "Test", "event_id": 123},
             "dotted": {"message": {"foo": "bar"}},
@@ -159,11 +143,7 @@
     def test_replace_incompatible_existing_dotted_message_parent_via_template(self, caplog):
         config = deepcopy(self.CONFIG)
         config.get("pattern").update({"target_field": "dotted.message"})
-<<<<<<< HEAD
         template_replacer = self._create_template_replacer(config)
-=======
-        self.object = Factory.create({"test instance": config})
->>>>>>> 6556a04f
         document = {
             "winlog": {"channel": "System", "provider_name": "Test", "event_id": 123},
             "dotted": "foo",
@@ -179,13 +159,9 @@
             {"template": "tests/testdata/unit/template_replacer/replacer_template_invalid.yml"}
         )
         with pytest.raises(TemplateReplacerError, match="Not enough delimiters"):
-<<<<<<< HEAD
             self._create_template_replacer(config)
 
     def _create_template_replacer(self, config):
-        template_replacer = Factory.create({"test instance": config}, self.logger)
+        template_replacer = Factory.create({"test instance": config})
         template_replacer.setup()
-        return template_replacer
-=======
-            Factory.create({"test instance": config})
->>>>>>> 6556a04f
+        return template_replacer