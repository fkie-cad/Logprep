# pylint: disable=missing-module-docstring
from copy import deepcopy

import pytest

from logprep.processor.processor_factory import ProcessorFactory
from logprep.processor.template_replacer.processor import TemplateReplacerError
from tests.unit.processor.base import BaseProcessorTestCase


class TestTemplateReplacer(BaseProcessorTestCase):

    CONFIG = {
        "type": "template_replacer",
        "generic_rules": ["tests/testdata/unit/template_replacer/rules/generic"],
        "specific_rules": ["tests/testdata/unit/template_replacer/rules/specific"],
        "template": "tests/testdata/unit/template_replacer/replacer_template.yml",
        "pattern": {
            "delimiter": "-",
            "fields": ["winlog.channel", "winlog.provider_name", "winlog.event_id"],
            "allowed_delimiter_field": "winlog.provider_name",
            "target_field": "message",
        },
        "tree_config": "tests/testdata/unit/shared_data/tree_config.json",
    }

    @property
    def generic_rules_dirs(self):
        return self.CONFIG.get("generic_rules")

    @property
    def specific_rules_dirs(self):
        return self.CONFIG.get("specific_rules")

    def test_replace_message_via_template(self):
        assert self.object.metrics.number_of_processed_events == 0
        document = {
            "winlog": {"channel": "System", "provider_name": "Test", "event_id": 123},
            "message": "foo",
        }

        self.object.process(document)

        assert document.get("message")
        assert document["message"] == "Test %1 Test %2"

    def test_replace_non_existing_message_via_template(self):
        assert self.object.metrics.number_of_processed_events == 0
        document = {"winlog": {"channel": "System", "provider_name": "Test", "event_id": 123}}

        self.object.process(document)

        assert document.get("message")
        assert document["message"] == "Test %1 Test %2"

    def test_replace_with_additional_hyphen(self):
        assert self.object.ps.processed_count == 0
        document = {
            "winlog": {"channel": "System", "provider_name": "Test-Test", "event_id": 123},
            "message": "foo",
        }

        self.object.process(document)

        assert document.get("message")
        assert document["message"] == "Test %1 Test %2 Test %3"

    def test_replace_fails_because_it_does_not_map_to_anything(self):
        assert self.object.ps.processed_count == 0

        document = {
            "winlog": {"channel": "System", "provider_name": "Test-Test", "event_id": 923},
            "message": "foo",
        }
        self.object.process(document)
        assert document.get("message") == "foo"

        document = {
            "winlog": {"channel": "System", "provider_name": "Test-Test-No", "event_id": 123},
            "message": "foo",
        }
        self.object.process(document)
        assert document.get("message") == "foo"

    def test_replace_dotted_message_via_template(self):
        config = deepcopy(self.CONFIG)
        config.get("pattern").update({"target_field": "dotted.message"})
        self.object = ProcessorFactory.create({"test instance": config}, self.logger)
        assert self.object.metrics.number_of_processed_events == 0
        document = {
            "winlog": {"channel": "System", "provider_name": "Test", "event_id": 123},
            "dotted": {"message": "foo"},
        }

        self.object.process(document)

        assert document.get("dotted")
        assert document["dotted"].get("message")
        assert document["dotted"]["message"] == "Test %1 Test %2"

<<<<<<< HEAD
    def test_replace_with_additional_hyphen(self):
        assert self.object.metrics.number_of_processed_events == 0
=======
    def test_replace_non_existing_dotted_message_via_template(self):
        config = deepcopy(self.CONFIG)
        config.get("pattern").update({"target_field": "dotted.message"})
        self.object = ProcessorFactory.create({"test instance": config}, self.logger)
        assert self.object.ps.processed_count == 0
        document = {"winlog": {"channel": "System", "provider_name": "Test", "event_id": 123}}

        self.object.process(document)

        assert document.get("dotted")
        assert document["dotted"].get("message")
        assert document["dotted"]["message"] == "Test %1 Test %2"

    def test_replace_partly_existing_dotted_message_via_template(self):
        config = deepcopy(self.CONFIG)
        config.get("pattern").update({"target_field": "dotted.message"})
        self.object = ProcessorFactory.create({"test instance": config}, self.logger)
        assert self.object.ps.processed_count == 0
>>>>>>> d4b03ff4
        document = {
            "winlog": {"channel": "System", "provider_name": "Test", "event_id": 123},
            "dotted": {"bar": "foo"},
        }

        self.object.process(document)

        assert document.get("dotted")
        assert document["dotted"].get("message")
        assert document["dotted"]["message"] == "Test %1 Test %2"
        assert document["dotted"]["bar"] == "foo"

<<<<<<< HEAD
    def test_replace_fails_because_it_does_not_map_to_anything(self):
        assert self.object.metrics.number_of_processed_events == 0

=======
    def test_replace_existing_dotted_message_dict_via_template(self):
        config = deepcopy(self.CONFIG)
        config.get("pattern").update({"target_field": "dotted.message"})
        self.object = ProcessorFactory.create({"test instance": config}, self.logger)
        assert self.object.ps.processed_count == 0
>>>>>>> d4b03ff4
        document = {
            "winlog": {"channel": "System", "provider_name": "Test", "event_id": 123},
            "dotted": {"message": {"foo": "bar"}},
        }

        self.object.process(document)

        assert document.get("dotted")
        assert document["dotted"].get("message")
        assert document["dotted"]["message"] == "Test %1 Test %2"

    def test_replace_incompatible_existing_dotted_message_parent_via_template(self):
        config = deepcopy(self.CONFIG)
        config.get("pattern").update({"target_field": "dotted.message"})
        self.object = ProcessorFactory.create({"test instance": config}, self.logger)
        assert self.object.ps.processed_count == 0
        document = {
            "winlog": {"channel": "System", "provider_name": "Test", "event_id": 123},
            "dotted": "foo",
        }

        with pytest.raises(
            TemplateReplacerError,
            match="Parent field 'dotted' of target field 'dotted.message' exists "
            "and is not a dict!",
        ):
            self.object.process(document)

    def test_replace_fails_with_invalid_template(self):
        config = deepcopy(self.CONFIG)
        config.update(
            {"template": "tests/testdata/unit/template_replacer/replacer_template_invalid.yml"}
        )
        with pytest.raises(TemplateReplacerError, match="Not enough delimiters"):
            ProcessorFactory.create({"test instance": config}, self.logger)<|MERGE_RESOLUTION|>--- conflicted
+++ resolved
@@ -54,7 +54,7 @@
         assert document["message"] == "Test %1 Test %2"
 
     def test_replace_with_additional_hyphen(self):
-        assert self.object.ps.processed_count == 0
+        assert self.object.metrics.number_of_processed_events == 0
         document = {
             "winlog": {"channel": "System", "provider_name": "Test-Test", "event_id": 123},
             "message": "foo",
@@ -66,7 +66,7 @@
         assert document["message"] == "Test %1 Test %2 Test %3"
 
     def test_replace_fails_because_it_does_not_map_to_anything(self):
-        assert self.object.ps.processed_count == 0
+        assert self.object.metrics.number_of_processed_events == 0
 
         document = {
             "winlog": {"channel": "System", "provider_name": "Test-Test", "event_id": 923},
@@ -98,15 +98,11 @@
         assert document["dotted"].get("message")
         assert document["dotted"]["message"] == "Test %1 Test %2"
 
-<<<<<<< HEAD
-    def test_replace_with_additional_hyphen(self):
-        assert self.object.metrics.number_of_processed_events == 0
-=======
     def test_replace_non_existing_dotted_message_via_template(self):
         config = deepcopy(self.CONFIG)
         config.get("pattern").update({"target_field": "dotted.message"})
         self.object = ProcessorFactory.create({"test instance": config}, self.logger)
-        assert self.object.ps.processed_count == 0
+        assert self.object.metrics.number_of_processed_events == 0
         document = {"winlog": {"channel": "System", "provider_name": "Test", "event_id": 123}}
 
         self.object.process(document)
@@ -119,8 +115,7 @@
         config = deepcopy(self.CONFIG)
         config.get("pattern").update({"target_field": "dotted.message"})
         self.object = ProcessorFactory.create({"test instance": config}, self.logger)
-        assert self.object.ps.processed_count == 0
->>>>>>> d4b03ff4
+        assert self.object.metrics.number_of_processed_events == 0
         document = {
             "winlog": {"channel": "System", "provider_name": "Test", "event_id": 123},
             "dotted": {"bar": "foo"},
@@ -133,17 +128,11 @@
         assert document["dotted"]["message"] == "Test %1 Test %2"
         assert document["dotted"]["bar"] == "foo"
 
-<<<<<<< HEAD
-    def test_replace_fails_because_it_does_not_map_to_anything(self):
-        assert self.object.metrics.number_of_processed_events == 0
-
-=======
     def test_replace_existing_dotted_message_dict_via_template(self):
         config = deepcopy(self.CONFIG)
         config.get("pattern").update({"target_field": "dotted.message"})
         self.object = ProcessorFactory.create({"test instance": config}, self.logger)
-        assert self.object.ps.processed_count == 0
->>>>>>> d4b03ff4
+        assert self.object.metrics.number_of_processed_events == 0
         document = {
             "winlog": {"channel": "System", "provider_name": "Test", "event_id": 123},
             "dotted": {"message": {"foo": "bar"}},
@@ -159,7 +148,7 @@
         config = deepcopy(self.CONFIG)
         config.get("pattern").update({"target_field": "dotted.message"})
         self.object = ProcessorFactory.create({"test instance": config}, self.logger)
-        assert self.object.ps.processed_count == 0
+        assert self.object.metrics.number_of_processed_events == 0
         document = {
             "winlog": {"channel": "System", "provider_name": "Test", "event_id": 123},
             "dotted": "foo",
