--- conflicted
+++ resolved
@@ -5,17 +5,11 @@
 from unittest import mock
 
 import pytest
-<<<<<<< HEAD
-
-from logprep.processor.generic_adder.factory import GenericAdderFactory
-from logprep.processor.generic_adder.processor import DuplicationError
-from logprep.processor.generic_adder.rule import InvalidGenericAdderDefinition
-from logprep.processor.processor_factory_error import InvalidConfigurationError
-=======
+
 from logprep.processor.generic_adder.processor import DuplicationError
 from logprep.processor.generic_adder.rule import InvalidGenericAdderDefinition
 from logprep.processor.processor_factory import ProcessorFactory
->>>>>>> 069165fd
+from logprep.processor.processor_factory_error import InvalidConfigurationError
 from tests.unit.processor.base import BaseProcessorTestCase
 
 RULES_DIR_MISSING = "tests/testdata/unit/generic_adder/rules_missing"
@@ -66,7 +60,7 @@
         pass
 
 
-class TestGenericAdderProcessor(BaseProcessorTestCase):
+class TestGenericAdder(BaseProcessorTestCase):
 
     CONFIG = {
         "type": "generic_adder",
@@ -244,8 +238,6 @@
 
 class TestGenericAdderProcessorSQLWithoutAddedTarget(BaseProcessorTestCase):
     mocks = {"mysql.connector.connect": {"return_value": DBMock()}}
-
-    factory = GenericAdderFactory
 
     CONFIG = {
         "type": "generic_adder",
@@ -394,14 +386,11 @@
         ):
             config = deepcopy(self.CONFIG)
             config["sql_config"]["table"] = "table with spaces"
-
-            GenericAdderFactory.create("test-generic-adder", config, self.logger)
+            ProcessorFactory.create({"Test Instance Name": config}, self.logger)
 
 
 class TestGenericAdderProcessorSQLWithAddedTarget(BaseProcessorTestCase):
     mocks = {"mysql.connector.connect": {"return_value": DBMock()}}
-
-    factory = GenericAdderFactory
 
     CONFIG = {
         "type": "generic_adder",
