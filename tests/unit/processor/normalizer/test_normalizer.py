--- conflicted
+++ resolved
@@ -1016,21 +1016,10 @@
     def test_normalization_with_grok_pattern_count(self):
         config = copy.deepcopy(self.CONFIG)
         temp_path = tempfile.mkdtemp()
-<<<<<<< HEAD
         config = deepcopy(self.CONFIG)
 
         config.update(
             {"count_grok_pattern_matches": {"count_directory_path": temp_path, "write_period": 0}}
-=======
-        config["count_grok_pattern_matches"] = {
-            "count_directory_path": temp_path,
-            "write_period": 0,
-        }
-        self.object = Normalizer(
-            "Test Normalizer Name",
-            config,
-            self.logger,
->>>>>>> 5fd5c5c3
         )
         processor_config = {"Test Normalizer Name": config}
         self.object = ProcessorFactory.create(processor_config, self.logger)
