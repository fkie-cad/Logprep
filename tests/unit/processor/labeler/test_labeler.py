# pylint: disable=protected-access
# pylint: disable=missing-module-docstring
# pylint: disable=wrong-import-position
# pylint: disable=wrong-import-order
import copy
from logging import getLogger
from os.path import join

import pytest
from pytest import raises, importorskip

<<<<<<< HEAD
from logprep.processor.base.exceptions import InvalidRuleConfigurationError
from tests.unit.processor.base import BaseProcessorTestCase
=======
importorskip("logprep.processor.labeler")
>>>>>>> f0751b21

importorskip("logprep.processor.labeler")

from logprep.processor.labeler.factory import Labeler, LabelerFactory
<<<<<<< HEAD
from logprep.processor.processor_factory_error import (
    ProcessorFactoryError,
    InvalidConfigurationError,
)
from logprep.processor.labeler.exceptions import (
    InvalidIncludeParentsValueError,
    InvalidSchemaDefinitionError,
    RulesDefinitionMissingError,
    SchemaDefinitionMissingError,
)
from logprep.processor.labeler.rule import LabelingRule
from logprep.processor.labeler.labeling_schema import LabelingSchema, InvalidLabelingSchemaFileError
from tests.testdata.metadata import (
    path_to_testdata,
    path_to_schema2,
    path_to_schema,
)
=======
from logprep.processor.base.processor import RuleBasedProcessor
from logprep.processor.processor_factory_error import (
    UnknownProcessorTypeError,
    InvalidConfigurationError,
)
from logprep.processor.labeler.rule import LabelingRule
from logprep.processor.labeler.labeling_schema import LabelingSchema
from tests.testdata.metadata import (
    path_to_single_rule,
    path_to_invalid_rules,
    path_to_schema,
    path_to_schema2,
    path_to_testdata,
    path_to_rules2,
)
from tests.testdata.ruledata import simple_rule
>>>>>>> f0751b21

logger = getLogger()


<<<<<<< HEAD
@pytest.fixture()
def reporter_schema():
    schema = LabelingSchema()
    schema.ingest_schema(
        {
            "reporter": {
                "category": "category description",
                "windows": {"description": "windows description"},
            }
        }
    )
    return schema


@pytest.fixture()
def reporter_schema_expanded():
    expanded_schema = LabelingSchema()
    expanded_schema.ingest_schema(
        {
            "reporter": {
                "category": "category description",
                "parentlabel": {
                    "description": "parentlabel description",
                    "windows": {"description": "windows description"},
                },
            }
        }
    )
    return expanded_schema
=======
class TestLabelerFactory:
    _config = {"type": "labeler", "schema": path_to_schema, "rules": [path_to_single_rule]}

    def setup_method(self, name):
        self.config = deepcopy(self._config)

    def test_create_fails_when_type_is_not_labeler(self):
        for not_labeler in [None, "test", "almost labeler", "labelerer", "unknown"]:
            config = deepcopy(self.config)
            config["type"] = not_labeler
            with raises(UnknownProcessorTypeError):
                LabelerFactory.create("name", config, logger)

    def test_create_fails_when_config_does_not_contain_rules(self):
        del self.config["rules"]
        with raises(
            RulesDefinitionMissingError,
            match="The labeler configuration must contain at least one path to a rules directory.",
        ):
            LabelerFactory.create("name", self.config, logger)

    def test_create_fails_when_config_does_not_contain_schema(self):
        del self.config["schema"]
        with raises(
            SchemaDefinitionMissingError,
            match="The labeler configuration must point to a schema definition.",
        ):
            LabelerFactory.create("name", self.config, logger)

    def test_create_fails_when_schema_config_points_to_non_existing_file(self):
        self.config["schema"] = join("path", "to", "non-existing", "file")
        with raises(
            InvalidSchemaDefinitionError,
            match='schema does not point to a schema definition file: Not a valid schema file: File not found: ".*".',
        ):
            LabelerFactory.create("name", self.config, logger)

    def test_create_fails_when_schema_config_points_to_directory(self):
        self.config["schema"] = path_to_testdata
        with raises(InvalidSchemaDefinitionError, match="Is a directory:"):
            LabelerFactory.create("name", self.config, logger)

    def test_create_fails_when_include_parent_labels_is_not_boolean(self):
        self.config["include_parent_labels"] = "this is a string"
        with raises(
            InvalidIncludeParentsValueError,
            match='"include_parent_labels" must be either true or false.',
        ):
            LabelerFactory.create("name", self.config, logger)

    def test_create_fails_when_rules_points_to_file(self):
        self.config["rules"].append(path_to_schema)
        with raises(InvalidRuleConfigurationError, match='Not a rule directory: ".*"'):
            LabelerFactory.create("name", self.config, logger)

    def test_create_fails_when_rules_path_contains_an_invalid_file(self):
        self.config["rules"].append(path_to_invalid_rules)
        with raises(InvalidRuleConfigurationError, match='Invalid rule file ".*".'):
            LabelerFactory.create("name", self.config, logger)

    def test_create_fails_when_rules_do_not_conform_to_labeling_schema(self):
        self.config["schema"] = path_to_schema2
        with raises(InvalidRuleConfigurationError, match="Does not conform to labeling schema"):
            LabelerFactory.create("name", self.config, logger)

    def test_create_only_raises_factory_errors(self):
        # Note: This will have to be maintained manually anyway; checking the
        # classes implies less code duplication than triggering the exceptions
        assert issubclass(RulesDefinitionMissingError, InvalidConfigurationError)
        assert issubclass(SchemaDefinitionMissingError, InvalidConfigurationError)
        assert issubclass(InvalidIncludeParentsValueError, InvalidConfigurationError)
        assert issubclass(InvalidRuleConfigurationError, InvalidConfigurationError)

    def test_create_assigns_the_given_name_to_the_labeler(self):
        labeler = LabelerFactory.create("name", self.config, logger)

        assert labeler._name == "name"

    def test_create_loads_the_specified_labeling_schema(self):
        expected_schema = LabelingSchema.create_from_file(path_to_schema)
        labeler = LabelerFactory.create("name", self.config, logger)

        assert labeler._schema == expected_schema

    def test_create_loads_the_specified_rules(self):
        expected_rule = LabelingRule._create_from_dict(simple_rule[0])
        labeler = LabelerFactory.create("name", self.config, logger)

        assert labeler._tree._root._children[0]._children[0].matching_rules == [expected_rule]


class TestLabeler:
    timeout = 0.01

    def setup_class(self):
        self.labeler_name = "Test Labeler Name"
        self.schema = LabelingSchema()
        self.schema.ingest_schema(
            {
                "reporter": {
                    "category": "category description",
                    "windows": {"description": "windows description"},
                }
            }
        )

        self.expanded_schema = LabelingSchema()
        self.expanded_schema.ingest_schema(
            {
                "reporter": {
                    "category": "category description",
                    "parentlabel": {
                        "description": "parentlabel description",
                        "windows": {"description": "windows description"},
                    },
                }
            }
        )
>>>>>>> f0751b21


@pytest.fixture()
def empty_schema():
    empty_schema = LabelingSchema()
    empty_schema.ingest_schema({})
    return empty_schema


<<<<<<< HEAD
class TestLabeler(BaseProcessorTestCase):
    timeout = 0.01

    factory = LabelerFactory
=======
    def test_setup_fails_when_schema_is_unset(self):
        labeler = Labeler(self.labeler_name, None, logger)

        with raises(
            NoLabelingSchemeDefinedError,
            match="Labeler \\(%s\\): No labeling schema was loaded." % self.labeler_name,
        ):
            labeler.setup()

    def test_setup_fails_no_rules_were_loaded(self):
        labeler = Labeler(self.labeler_name, None, logger)
        labeler.set_labeling_scheme(self.schema)

        with raises(
            MustLoadRulesFirstError,
            match="Labeler \\(%s\\): No rules were loaded." % self.labeler_name,
        ):
            labeler.setup()

    def test_cannot_set_schema_set_to_non_schema_object(self):
        for non_ruleset in [None, "string", 42, [], {}, DummyInput([])]:
            with raises(
                InvalidLabelingSchemaError,
                match="Labeler \\(%s\\): Not a labeling schema: .*" % self.labeler_name,
            ):
                self.labeler.set_labeling_scheme(non_ruleset)
>>>>>>> f0751b21

    CONFIG = {
        "type": "labeler",
        "schema": "tests/testdata/unit/labeler/schemas/schema.json",
        "specific_rules": ["tests/testdata/unit/labeler/rules/specific/"],
        "generic_rules": ["tests/testdata/unit/labeler/rules/generic/"],
    }

<<<<<<< HEAD
    @property
    def specific_rules_dirs(self):
        """Return path to specific rule directories"""
        return self.CONFIG["specific_rules"]

    @property
    def generic_rules_dirs(self):
        """Return path to generic rule directories"""
        return self.CONFIG["generic_rules"]

    def _load_specific_rule(self, rule, schema=None):
        specific_rule = LabelingRule._create_from_dict(rule)
        if schema:
            specific_rule.add_parent_labels_from_schema(schema)
        self.object._specific_tree.add_rule(specific_rule, self.logger)
        self.object.ps.setup_rules(
            [None] * self.object._generic_tree.rule_counter
            + [None] * self.object._specific_tree.rule_counter
        )

    def test_process_adds_labels_to_event(self):
        rule = {"filter": "applyrule", "label": {"reporter": ["windows"]}}
        document = {"applyrule": "yes"}
        expected = {"applyrule": "yes", "label": {"reporter": ["windows"]}}

        self._load_specific_rule(rule)
        self.object.process(document)
=======
    @patch("logprep.processor.labeler.rule.LabelingRule.add_labels")
    def test_process_fails_on_rule_error(self, mock_rule):
        document = {"applyrule": "yes"}
        mock_rule.side_effect = RuleError("Some rule error.")
        with raises(RuleError, match="Some rule error."):
            self.labeler.process(document)

    def test_process_adds_labels_to_event(self):
        document = {"applyrule": "yes"}
        expected = {"applyrule": "yes", "label": {"reporter": ["windows"]}}
        self.labeler.process(document)
>>>>>>> f0751b21

        assert document == expected

    def test_process_adds_labels_to_event_with_umlauts(self):
<<<<<<< HEAD
        rule = {
=======
        document = {"äpplyrüle": "nö"}
        expected = {"äpplyrüle": "nö", "label": {"räpörter": ["windöws"]}}

        rule_dict = {
>>>>>>> f0751b21
            "filter": "äpplyrüle: nö",
            "label": {"räpörter": ["windöws"]},
            "description": "this is ä test rüle",
        }
<<<<<<< HEAD
=======
        rule = LabelingRule._create_from_dict(rule_dict)
        self.labeler._tree.add_rule(rule, logger)
        self.labeler.ps.setup_rules([None] * self.labeler._tree.rule_counter)

        self.labeler.process(document)

        assert document == expected
>>>>>>> f0751b21

        document = {"äpplyrüle": "nö"}
        expected = {"äpplyrüle": "nö", "label": {"räpörter": ["windöws"]}}

<<<<<<< HEAD
        self._load_specific_rule(rule)
        self.object.process(document)
=======
        document = {"applyrule": "yes"}
        expected = {"applyrule": "yes", "label": {"reporter": ["parentlabel", "windows"]}}
        labeler.process(document)
>>>>>>> f0751b21

        assert document == expected

    def test_process_adds_labels_including_parents_when_flag_was_set(
        self, reporter_schema_expanded
    ):
        rule = {"filter": "applyrule", "label": {"reporter": ["windows"]}}

<<<<<<< HEAD
        document = {"applyrule": "yes"}
        expected = {"applyrule": "yes", "label": {"reporter": ["parentlabel", "windows"]}}
=======
        with raises(
            NoLabelingSchemeDefinedError,
            match="Labeler \\(%s\\): No labeling schema was loaded." % self.labeler_name,
        ):
            labeler.add_rules_from_directory([path_to_single_rule])
>>>>>>> f0751b21

        self._load_specific_rule(rule, reporter_schema_expanded)
        self.object.process(document)

<<<<<<< HEAD
        assert document == expected
=======
        with raises(
            NotARulesDirectoryError,
            match=r'\'%s\', \'Not a rule directory: ".*"\'.*' % self.labeler_name,
        ):
            self.labeler.add_rules_from_directory([path_to_schema])
>>>>>>> f0751b21

    def test_labels_are_always_stored_in_alphabetical_order(self, reporter_schema_expanded):
        event = {"applyrule": "yes"}
        rule = {"filter": "applyrule", "label": {"reporter": ["windows"]}}

<<<<<<< HEAD
        self._load_specific_rule(rule, reporter_schema_expanded)
        self.object.process(event)
=======
        with raises(
            RuleDoesNotConformToLabelingSchemaError,
            match='Labeler \\(%s\\): Invalid rule file ".*": Does not conform to labeling schema.'
            % self.labeler_name,
        ):
            self.labeler.add_rules_from_directory([path_to_single_rule])
>>>>>>> f0751b21

        assert event["label"]["reporter"] == ["parentlabel", "windows"]

<<<<<<< HEAD
    def test_process_matches_event_with_array_with_one_element(self):
        document = {"field_with_array": ["im_inside_an_array"]}
        expected = {
            "field_with_array": ["im_inside_an_array"],
            "label": {"some_new_label": ["some_new_value"]},
        }

        rule = {
            "filter": "field_with_array: im_inside_an_array",
            "label": {"some_new_label": ["some_new_value"]},
            "description": "This does even match with arrays!",
        }
=======
        with raises(
            InvalidRuleFileError, match=r'\'%s\', \'Invalid rule file ".*".*.' % self.labeler_name
        ):
            self.labeler.add_rules_from_directory([path_to_invalid_rules])

    def test_cannot_set_labeling_scheme_to_non_scheme_object(self):
        for non_scheme in [None, "string", 42, [], {}]:
            with raises(InvalidLabelingSchemaError):
                self.labeler.set_labeling_scheme(non_scheme)
>>>>>>> f0751b21

        self._load_specific_rule(rule)
        self.object.process(document)

        assert document == expected

    def test_process_matches_event_with_array_if_at_least_one_element_matches(self):
        document = {"field_with_array": ["im_inside_an_array", "im_also_inside_that_array!"]}
        expected = {
            "field_with_array": ["im_inside_an_array", "im_also_inside_that_array!"],
            "label": {"some_new_label": ["some_new_value"]},
        }

        rule = {
            "filter": "field_with_array: im_inside_an_array",
            "label": {"some_new_label": ["some_new_value"]},
            "description": "This does even match with arrays!",
        }

<<<<<<< HEAD
        self._load_specific_rule(rule)
        self.object.process(document)

        assert document == expected
=======
    def test_add_labels_adds_labels_for_matching_rules(self):
        event = {"applyrule": "yes"}
        self.labeler.process(event)

        assert event["label"] == {"reporter": ["windows"]}
>>>>>>> f0751b21

    def test_process_matches_event_with_array_with_one_element_with_regex(self):
        document = {"field_with_array": ["im_inside_an_array"]}
        expected = {
            "field_with_array": ["im_inside_an_array"],
            "label": {"some_new_label": ["some_new_value"]},
        }

        rule = {
            "filter": "field_with_array: im_inside_an_a.*y",
            "regex_fields": ["field_with_array"],
            "label": {"some_new_label": ["some_new_value"]},
            "description": "This does even match with arrays!",
        }

        self._load_specific_rule(rule)
        self.object.process(document)

<<<<<<< HEAD
        assert document == expected

    def test_process_matches_event_with_array_with_one_element_with_regex_one_without(self):
        document = {"field_with_array": ["im_inside_an_array", "im_also_inside_that_array!"]}
        expected = {
            "field_with_array": ["im_inside_an_array", "im_also_inside_that_array!"],
            "label": {"some_new_label": ["some_new_value"]},
        }

        rule_dict = {
            "filter": (
                "field_with_array: im_inside_.*y AND "
                "field_with_array: im_also_inside_that_array!"
            ),
            "regex_fields": ["field_with_array"],
            "label": {"some_new_label": ["some_new_value"]},
            "description": "This does even match with arrays!",
        }

        self._load_specific_rule(rule_dict)

        self.object.process(document)
=======
        for _ in range(75):
            # simply calling list() on the set of labels usually stores the labels in the correct order
            # but it is not guaranteed, so this test should fail at least once in a while (unless the
            # labels are really sorted)
            event = {"applyrule": "yes"}
            labeler.process(event)

            assert event["label"]["reporter"] == ["parentlabel", "windows"]
>>>>>>> f0751b21

        assert document == expected

<<<<<<< HEAD

class TestLabelerFactory(TestLabeler):
    def test_create(self):
        assert isinstance(LabelerFactory.create("foo", self.CONFIG, self.logger), Labeler)

    def test_check_configuration(self):
        LabelerFactory._check_configuration(self.CONFIG)
        cfg = copy.deepcopy(self.CONFIG)
        cfg.pop("type")
        with pytest.raises(ProcessorFactoryError):
            LabelerFactory._check_configuration(cfg)

    def test_create_fails_when_schema_config_points_to_non_existing_file(self):
        config = copy.deepcopy(self.CONFIG)
        config["schema"] = join("path", "to", "non-existing", "file")
        with raises(
            InvalidSchemaDefinitionError,
            match='Not a valid schema file: File not found: ".*".',
        ):
            LabelerFactory.create("name", config, logger)
=======
        labeler2 = Labeler("test2", None, logger)
        labeler2.set_labeling_scheme(self.expanded_schema)
        labeler2.add_rules_from_directory([path_to_rules2])

        event = {"applyrule": "yes"}
        labeler.process(event)
        labeler2.process(event)

        assert event["label"]["reporter"] == ["parentlabel", "windows"]

    def test_process_matches_event_with_array_with_one_element(self):
        document = {"field_with_array": ["im_inside_an_array"]}
        expected = {
            "field_with_array": ["im_inside_an_array"],
            "label": {"some_new_label": ["some_new_value"]},
        }

        rule_dict = {
            "filter": "field_with_array: im_inside_an_array",
            "label": {"some_new_label": ["some_new_value"]},
            "description": "This does even match with arrays!",
        }

        rule = LabelingRule._create_from_dict(rule_dict)
        self.labeler._tree.add_rule(rule, logger)
        self.labeler.ps.setup_rules([None] * self.labeler._tree.rule_counter)

        self.labeler.process(document)
>>>>>>> f0751b21

    def test_create_fails_when_schema_config_points_to_directory(self):
        config = copy.deepcopy(self.CONFIG)
        config["schema"] = path_to_testdata
        with raises(
                InvalidSchemaDefinitionError,
                match="Is a directory: .*"
        ):
            LabelerFactory.create("name", config, logger)

<<<<<<< HEAD
    def test_create_fails_when_include_parent_labels_is_not_boolean(self):
        config = copy.deepcopy(self.CONFIG)
        config["include_parent_labels"] = "this is a string"
        with raises(
            InvalidIncludeParentsValueError,
            match='"include_parent_labels" must be either true or false.',
        ):
            LabelerFactory.create("name", config, logger)
=======
    def test_process_matches_event_with_array_if_at_least_one_element_matches(self):
        document = {"field_with_array": ["im_inside_an_array", "im_also_inside_that_array!"]}
        expected = {
            "field_with_array": ["im_inside_an_array", "im_also_inside_that_array!"],
            "label": {"some_new_label": ["some_new_value"]},
        }

        rule_dict = {
            "filter": "field_with_array: im_inside_an_array",
            "label": {"some_new_label": ["some_new_value"]},
            "description": "This does even match with arrays!",
        }

        rule = LabelingRule._create_from_dict(rule_dict)
        self.labeler._tree.add_rule(rule, logger)
        self.labeler.ps.setup_rules([None] * self.labeler._tree.rule_counter)

        self.labeler.process(document)
>>>>>>> f0751b21

    def test_create_fails_when_rules_do_not_conform_to_labeling_schema(self):
        config = copy.deepcopy(self.CONFIG)
        config["schema"] = path_to_schema2
        with raises(
            InvalidRuleConfigurationError, match="Rule does not conform to labeling schema: .*"
        ):
            LabelerFactory.create("name", config, logger)

<<<<<<< HEAD
    def test_create_only_raises_factory_errors(self):
        # Note: This will have to be maintained manually anyway; checking the
        # classes implies less code duplication than triggering the exceptions
        assert issubclass(RulesDefinitionMissingError, InvalidConfigurationError)
        assert issubclass(SchemaDefinitionMissingError, InvalidConfigurationError)
        assert issubclass(InvalidIncludeParentsValueError, InvalidConfigurationError)
        assert issubclass(InvalidRuleConfigurationError, InvalidConfigurationError)
=======
    def test_process_matches_event_with_array_with_one_element_with_regex(self):
        document = {"field_with_array": ["im_inside_an_array"]}
        expected = {
            "field_with_array": ["im_inside_an_array"],
            "label": {"some_new_label": ["some_new_value"]},
        }

        rule_dict = {
            "filter": "field_with_array: im_inside_an_a.*y",
            "regex_fields": ["field_with_array"],
            "label": {"some_new_label": ["some_new_value"]},
            "description": "This does even match with arrays!",
        }

        rule = LabelingRule._create_from_dict(rule_dict)
        self.labeler._tree.add_rule(rule, logger)
        self.labeler.ps.setup_rules([None] * self.labeler._tree.rule_counter)

        self.labeler.process(document)
>>>>>>> f0751b21

    def test_create_loads_the_specified_labeling_schema(self):
        config = copy.deepcopy(self.CONFIG)
        config["schema"] = path_to_schema
        expected_schema = LabelingSchema.create_from_file(path_to_schema)
        labeler = LabelerFactory.create("name", config, logger)

<<<<<<< HEAD
        assert labeler._schema == expected_schema
=======
    def test_process_matches_event_with_array_with_one_element_with_regex_one_without(self):
        document = {"field_with_array": ["im_inside_an_array", "im_also_inside_that_array!"]}
        expected = {
            "field_with_array": ["im_inside_an_array", "im_also_inside_that_array!"],
            "label": {"some_new_label": ["some_new_value"]},
        }

        rule_dict = {
            "filter": "field_with_array: im_inside_.*y AND field_with_array: im_also_inside_that_array",
            "regex_fields": ["field_with_array"],
            "label": {"some_new_label": ["some_new_value"]},
            "description": "This does even match with arrays!",
        }

        rule = LabelingRule._create_from_dict(rule_dict)
        self.labeler._tree.add_rule(rule, logger)
        self.labeler.ps.setup_rules([None] * self.labeler._tree.rule_counter)

        self.labeler.process(document)

        assert document == expected
>>>>>>> f0751b21
<|MERGE_RESOLUTION|>--- conflicted
+++ resolved
@@ -9,17 +9,12 @@
 import pytest
 from pytest import raises, importorskip
 
-<<<<<<< HEAD
 from logprep.processor.base.exceptions import InvalidRuleConfigurationError
 from tests.unit.processor.base import BaseProcessorTestCase
-=======
+
 importorskip("logprep.processor.labeler")
->>>>>>> f0751b21
-
-importorskip("logprep.processor.labeler")
 
 from logprep.processor.labeler.factory import Labeler, LabelerFactory
-<<<<<<< HEAD
 from logprep.processor.processor_factory_error import (
     ProcessorFactoryError,
     InvalidConfigurationError,
@@ -37,29 +32,11 @@
     path_to_schema2,
     path_to_schema,
 )
-=======
-from logprep.processor.base.processor import RuleBasedProcessor
-from logprep.processor.processor_factory_error import (
-    UnknownProcessorTypeError,
-    InvalidConfigurationError,
-)
-from logprep.processor.labeler.rule import LabelingRule
-from logprep.processor.labeler.labeling_schema import LabelingSchema
-from tests.testdata.metadata import (
-    path_to_single_rule,
-    path_to_invalid_rules,
-    path_to_schema,
-    path_to_schema2,
-    path_to_testdata,
-    path_to_rules2,
-)
-from tests.testdata.ruledata import simple_rule
->>>>>>> f0751b21
+
 
 logger = getLogger()
 
 
-<<<<<<< HEAD
 @pytest.fixture()
 def reporter_schema():
     schema = LabelingSchema()
@@ -89,126 +66,6 @@
         }
     )
     return expanded_schema
-=======
-class TestLabelerFactory:
-    _config = {"type": "labeler", "schema": path_to_schema, "rules": [path_to_single_rule]}
-
-    def setup_method(self, name):
-        self.config = deepcopy(self._config)
-
-    def test_create_fails_when_type_is_not_labeler(self):
-        for not_labeler in [None, "test", "almost labeler", "labelerer", "unknown"]:
-            config = deepcopy(self.config)
-            config["type"] = not_labeler
-            with raises(UnknownProcessorTypeError):
-                LabelerFactory.create("name", config, logger)
-
-    def test_create_fails_when_config_does_not_contain_rules(self):
-        del self.config["rules"]
-        with raises(
-            RulesDefinitionMissingError,
-            match="The labeler configuration must contain at least one path to a rules directory.",
-        ):
-            LabelerFactory.create("name", self.config, logger)
-
-    def test_create_fails_when_config_does_not_contain_schema(self):
-        del self.config["schema"]
-        with raises(
-            SchemaDefinitionMissingError,
-            match="The labeler configuration must point to a schema definition.",
-        ):
-            LabelerFactory.create("name", self.config, logger)
-
-    def test_create_fails_when_schema_config_points_to_non_existing_file(self):
-        self.config["schema"] = join("path", "to", "non-existing", "file")
-        with raises(
-            InvalidSchemaDefinitionError,
-            match='schema does not point to a schema definition file: Not a valid schema file: File not found: ".*".',
-        ):
-            LabelerFactory.create("name", self.config, logger)
-
-    def test_create_fails_when_schema_config_points_to_directory(self):
-        self.config["schema"] = path_to_testdata
-        with raises(InvalidSchemaDefinitionError, match="Is a directory:"):
-            LabelerFactory.create("name", self.config, logger)
-
-    def test_create_fails_when_include_parent_labels_is_not_boolean(self):
-        self.config["include_parent_labels"] = "this is a string"
-        with raises(
-            InvalidIncludeParentsValueError,
-            match='"include_parent_labels" must be either true or false.',
-        ):
-            LabelerFactory.create("name", self.config, logger)
-
-    def test_create_fails_when_rules_points_to_file(self):
-        self.config["rules"].append(path_to_schema)
-        with raises(InvalidRuleConfigurationError, match='Not a rule directory: ".*"'):
-            LabelerFactory.create("name", self.config, logger)
-
-    def test_create_fails_when_rules_path_contains_an_invalid_file(self):
-        self.config["rules"].append(path_to_invalid_rules)
-        with raises(InvalidRuleConfigurationError, match='Invalid rule file ".*".'):
-            LabelerFactory.create("name", self.config, logger)
-
-    def test_create_fails_when_rules_do_not_conform_to_labeling_schema(self):
-        self.config["schema"] = path_to_schema2
-        with raises(InvalidRuleConfigurationError, match="Does not conform to labeling schema"):
-            LabelerFactory.create("name", self.config, logger)
-
-    def test_create_only_raises_factory_errors(self):
-        # Note: This will have to be maintained manually anyway; checking the
-        # classes implies less code duplication than triggering the exceptions
-        assert issubclass(RulesDefinitionMissingError, InvalidConfigurationError)
-        assert issubclass(SchemaDefinitionMissingError, InvalidConfigurationError)
-        assert issubclass(InvalidIncludeParentsValueError, InvalidConfigurationError)
-        assert issubclass(InvalidRuleConfigurationError, InvalidConfigurationError)
-
-    def test_create_assigns_the_given_name_to_the_labeler(self):
-        labeler = LabelerFactory.create("name", self.config, logger)
-
-        assert labeler._name == "name"
-
-    def test_create_loads_the_specified_labeling_schema(self):
-        expected_schema = LabelingSchema.create_from_file(path_to_schema)
-        labeler = LabelerFactory.create("name", self.config, logger)
-
-        assert labeler._schema == expected_schema
-
-    def test_create_loads_the_specified_rules(self):
-        expected_rule = LabelingRule._create_from_dict(simple_rule[0])
-        labeler = LabelerFactory.create("name", self.config, logger)
-
-        assert labeler._tree._root._children[0]._children[0].matching_rules == [expected_rule]
-
-
-class TestLabeler:
-    timeout = 0.01
-
-    def setup_class(self):
-        self.labeler_name = "Test Labeler Name"
-        self.schema = LabelingSchema()
-        self.schema.ingest_schema(
-            {
-                "reporter": {
-                    "category": "category description",
-                    "windows": {"description": "windows description"},
-                }
-            }
-        )
-
-        self.expanded_schema = LabelingSchema()
-        self.expanded_schema.ingest_schema(
-            {
-                "reporter": {
-                    "category": "category description",
-                    "parentlabel": {
-                        "description": "parentlabel description",
-                        "windows": {"description": "windows description"},
-                    },
-                }
-            }
-        )
->>>>>>> f0751b21
 
 
 @pytest.fixture()
@@ -218,39 +75,11 @@
     return empty_schema
 
 
-<<<<<<< HEAD
 class TestLabeler(BaseProcessorTestCase):
     timeout = 0.01
 
     factory = LabelerFactory
-=======
-    def test_setup_fails_when_schema_is_unset(self):
-        labeler = Labeler(self.labeler_name, None, logger)
-
-        with raises(
-            NoLabelingSchemeDefinedError,
-            match="Labeler \\(%s\\): No labeling schema was loaded." % self.labeler_name,
-        ):
-            labeler.setup()
-
-    def test_setup_fails_no_rules_were_loaded(self):
-        labeler = Labeler(self.labeler_name, None, logger)
-        labeler.set_labeling_scheme(self.schema)
-
-        with raises(
-            MustLoadRulesFirstError,
-            match="Labeler \\(%s\\): No rules were loaded." % self.labeler_name,
-        ):
-            labeler.setup()
-
-    def test_cannot_set_schema_set_to_non_schema_object(self):
-        for non_ruleset in [None, "string", 42, [], {}, DummyInput([])]:
-            with raises(
-                InvalidLabelingSchemaError,
-                match="Labeler \\(%s\\): Not a labeling schema: .*" % self.labeler_name,
-            ):
-                self.labeler.set_labeling_scheme(non_ruleset)
->>>>>>> f0751b21
+
 
     CONFIG = {
         "type": "labeler",
@@ -259,7 +88,6 @@
         "generic_rules": ["tests/testdata/unit/labeler/rules/generic/"],
     }
 
-<<<<<<< HEAD
     @property
     def specific_rules_dirs(self):
         """Return path to specific rule directories"""
@@ -287,57 +115,21 @@
 
         self._load_specific_rule(rule)
         self.object.process(document)
-=======
-    @patch("logprep.processor.labeler.rule.LabelingRule.add_labels")
-    def test_process_fails_on_rule_error(self, mock_rule):
-        document = {"applyrule": "yes"}
-        mock_rule.side_effect = RuleError("Some rule error.")
-        with raises(RuleError, match="Some rule error."):
-            self.labeler.process(document)
-
-    def test_process_adds_labels_to_event(self):
-        document = {"applyrule": "yes"}
-        expected = {"applyrule": "yes", "label": {"reporter": ["windows"]}}
-        self.labeler.process(document)
->>>>>>> f0751b21
 
         assert document == expected
 
     def test_process_adds_labels_to_event_with_umlauts(self):
-<<<<<<< HEAD
-        rule = {
-=======
-        document = {"äpplyrüle": "nö"}
-        expected = {"äpplyrüle": "nö", "label": {"räpörter": ["windöws"]}}
-
-        rule_dict = {
->>>>>>> f0751b21
+        rule = {
             "filter": "äpplyrüle: nö",
             "label": {"räpörter": ["windöws"]},
             "description": "this is ä test rüle",
         }
-<<<<<<< HEAD
-=======
-        rule = LabelingRule._create_from_dict(rule_dict)
-        self.labeler._tree.add_rule(rule, logger)
-        self.labeler.ps.setup_rules([None] * self.labeler._tree.rule_counter)
-
-        self.labeler.process(document)
-
-        assert document == expected
->>>>>>> f0751b21
 
         document = {"äpplyrüle": "nö"}
         expected = {"äpplyrüle": "nö", "label": {"räpörter": ["windöws"]}}
 
-<<<<<<< HEAD
-        self._load_specific_rule(rule)
-        self.object.process(document)
-=======
-        document = {"applyrule": "yes"}
-        expected = {"applyrule": "yes", "label": {"reporter": ["parentlabel", "windows"]}}
-        labeler.process(document)
->>>>>>> f0751b21
+        self._load_specific_rule(rule)
+        self.object.process(document)
 
         assert document == expected
 
@@ -345,50 +137,23 @@
         self, reporter_schema_expanded
     ):
         rule = {"filter": "applyrule", "label": {"reporter": ["windows"]}}
-
-<<<<<<< HEAD
         document = {"applyrule": "yes"}
         expected = {"applyrule": "yes", "label": {"reporter": ["parentlabel", "windows"]}}
-=======
-        with raises(
-            NoLabelingSchemeDefinedError,
-            match="Labeler \\(%s\\): No labeling schema was loaded." % self.labeler_name,
-        ):
-            labeler.add_rules_from_directory([path_to_single_rule])
->>>>>>> f0751b21
 
         self._load_specific_rule(rule, reporter_schema_expanded)
         self.object.process(document)
 
-<<<<<<< HEAD
-        assert document == expected
-=======
-        with raises(
-            NotARulesDirectoryError,
-            match=r'\'%s\', \'Not a rule directory: ".*"\'.*' % self.labeler_name,
-        ):
-            self.labeler.add_rules_from_directory([path_to_schema])
->>>>>>> f0751b21
+        assert document == expected
 
     def test_labels_are_always_stored_in_alphabetical_order(self, reporter_schema_expanded):
         event = {"applyrule": "yes"}
         rule = {"filter": "applyrule", "label": {"reporter": ["windows"]}}
 
-<<<<<<< HEAD
         self._load_specific_rule(rule, reporter_schema_expanded)
         self.object.process(event)
-=======
-        with raises(
-            RuleDoesNotConformToLabelingSchemaError,
-            match='Labeler \\(%s\\): Invalid rule file ".*": Does not conform to labeling schema.'
-            % self.labeler_name,
-        ):
-            self.labeler.add_rules_from_directory([path_to_single_rule])
->>>>>>> f0751b21
 
         assert event["label"]["reporter"] == ["parentlabel", "windows"]
 
-<<<<<<< HEAD
     def test_process_matches_event_with_array_with_one_element(self):
         document = {"field_with_array": ["im_inside_an_array"]}
         expected = {
@@ -401,17 +166,6 @@
             "label": {"some_new_label": ["some_new_value"]},
             "description": "This does even match with arrays!",
         }
-=======
-        with raises(
-            InvalidRuleFileError, match=r'\'%s\', \'Invalid rule file ".*".*.' % self.labeler_name
-        ):
-            self.labeler.add_rules_from_directory([path_to_invalid_rules])
-
-    def test_cannot_set_labeling_scheme_to_non_scheme_object(self):
-        for non_scheme in [None, "string", 42, [], {}]:
-            with raises(InvalidLabelingSchemaError):
-                self.labeler.set_labeling_scheme(non_scheme)
->>>>>>> f0751b21
 
         self._load_specific_rule(rule)
         self.object.process(document)
@@ -431,18 +185,10 @@
             "description": "This does even match with arrays!",
         }
 
-<<<<<<< HEAD
-        self._load_specific_rule(rule)
-        self.object.process(document)
-
-        assert document == expected
-=======
-    def test_add_labels_adds_labels_for_matching_rules(self):
-        event = {"applyrule": "yes"}
-        self.labeler.process(event)
-
-        assert event["label"] == {"reporter": ["windows"]}
->>>>>>> f0751b21
+        self._load_specific_rule(rule)
+        self.object.process(document)
+
+        assert document == expected
 
     def test_process_matches_event_with_array_with_one_element_with_regex(self):
         document = {"field_with_array": ["im_inside_an_array"]}
@@ -461,7 +207,6 @@
         self._load_specific_rule(rule)
         self.object.process(document)
 
-<<<<<<< HEAD
         assert document == expected
 
     def test_process_matches_event_with_array_with_one_element_with_regex_one_without(self):
@@ -484,20 +229,9 @@
         self._load_specific_rule(rule_dict)
 
         self.object.process(document)
-=======
-        for _ in range(75):
-            # simply calling list() on the set of labels usually stores the labels in the correct order
-            # but it is not guaranteed, so this test should fail at least once in a while (unless the
-            # labels are really sorted)
-            event = {"applyrule": "yes"}
-            labeler.process(event)
-
-            assert event["label"]["reporter"] == ["parentlabel", "windows"]
->>>>>>> f0751b21
-
-        assert document == expected
-
-<<<<<<< HEAD
+
+        assert document == expected
+
 
 class TestLabelerFactory(TestLabeler):
     def test_create(self):
@@ -518,36 +252,6 @@
             match='Not a valid schema file: File not found: ".*".',
         ):
             LabelerFactory.create("name", config, logger)
-=======
-        labeler2 = Labeler("test2", None, logger)
-        labeler2.set_labeling_scheme(self.expanded_schema)
-        labeler2.add_rules_from_directory([path_to_rules2])
-
-        event = {"applyrule": "yes"}
-        labeler.process(event)
-        labeler2.process(event)
-
-        assert event["label"]["reporter"] == ["parentlabel", "windows"]
-
-    def test_process_matches_event_with_array_with_one_element(self):
-        document = {"field_with_array": ["im_inside_an_array"]}
-        expected = {
-            "field_with_array": ["im_inside_an_array"],
-            "label": {"some_new_label": ["some_new_value"]},
-        }
-
-        rule_dict = {
-            "filter": "field_with_array: im_inside_an_array",
-            "label": {"some_new_label": ["some_new_value"]},
-            "description": "This does even match with arrays!",
-        }
-
-        rule = LabelingRule._create_from_dict(rule_dict)
-        self.labeler._tree.add_rule(rule, logger)
-        self.labeler.ps.setup_rules([None] * self.labeler._tree.rule_counter)
-
-        self.labeler.process(document)
->>>>>>> f0751b21
 
     def test_create_fails_when_schema_config_points_to_directory(self):
         config = copy.deepcopy(self.CONFIG)
@@ -558,7 +262,6 @@
         ):
             LabelerFactory.create("name", config, logger)
 
-<<<<<<< HEAD
     def test_create_fails_when_include_parent_labels_is_not_boolean(self):
         config = copy.deepcopy(self.CONFIG)
         config["include_parent_labels"] = "this is a string"
@@ -567,26 +270,6 @@
             match='"include_parent_labels" must be either true or false.',
         ):
             LabelerFactory.create("name", config, logger)
-=======
-    def test_process_matches_event_with_array_if_at_least_one_element_matches(self):
-        document = {"field_with_array": ["im_inside_an_array", "im_also_inside_that_array!"]}
-        expected = {
-            "field_with_array": ["im_inside_an_array", "im_also_inside_that_array!"],
-            "label": {"some_new_label": ["some_new_value"]},
-        }
-
-        rule_dict = {
-            "filter": "field_with_array: im_inside_an_array",
-            "label": {"some_new_label": ["some_new_value"]},
-            "description": "This does even match with arrays!",
-        }
-
-        rule = LabelingRule._create_from_dict(rule_dict)
-        self.labeler._tree.add_rule(rule, logger)
-        self.labeler.ps.setup_rules([None] * self.labeler._tree.rule_counter)
-
-        self.labeler.process(document)
->>>>>>> f0751b21
 
     def test_create_fails_when_rules_do_not_conform_to_labeling_schema(self):
         config = copy.deepcopy(self.CONFIG)
@@ -596,7 +279,6 @@
         ):
             LabelerFactory.create("name", config, logger)
 
-<<<<<<< HEAD
     def test_create_only_raises_factory_errors(self):
         # Note: This will have to be maintained manually anyway; checking the
         # classes implies less code duplication than triggering the exceptions
@@ -604,27 +286,6 @@
         assert issubclass(SchemaDefinitionMissingError, InvalidConfigurationError)
         assert issubclass(InvalidIncludeParentsValueError, InvalidConfigurationError)
         assert issubclass(InvalidRuleConfigurationError, InvalidConfigurationError)
-=======
-    def test_process_matches_event_with_array_with_one_element_with_regex(self):
-        document = {"field_with_array": ["im_inside_an_array"]}
-        expected = {
-            "field_with_array": ["im_inside_an_array"],
-            "label": {"some_new_label": ["some_new_value"]},
-        }
-
-        rule_dict = {
-            "filter": "field_with_array: im_inside_an_a.*y",
-            "regex_fields": ["field_with_array"],
-            "label": {"some_new_label": ["some_new_value"]},
-            "description": "This does even match with arrays!",
-        }
-
-        rule = LabelingRule._create_from_dict(rule_dict)
-        self.labeler._tree.add_rule(rule, logger)
-        self.labeler.ps.setup_rules([None] * self.labeler._tree.rule_counter)
-
-        self.labeler.process(document)
->>>>>>> f0751b21
 
     def test_create_loads_the_specified_labeling_schema(self):
         config = copy.deepcopy(self.CONFIG)
@@ -632,28 +293,4 @@
         expected_schema = LabelingSchema.create_from_file(path_to_schema)
         labeler = LabelerFactory.create("name", config, logger)
 
-<<<<<<< HEAD
-        assert labeler._schema == expected_schema
-=======
-    def test_process_matches_event_with_array_with_one_element_with_regex_one_without(self):
-        document = {"field_with_array": ["im_inside_an_array", "im_also_inside_that_array!"]}
-        expected = {
-            "field_with_array": ["im_inside_an_array", "im_also_inside_that_array!"],
-            "label": {"some_new_label": ["some_new_value"]},
-        }
-
-        rule_dict = {
-            "filter": "field_with_array: im_inside_.*y AND field_with_array: im_also_inside_that_array",
-            "regex_fields": ["field_with_array"],
-            "label": {"some_new_label": ["some_new_value"]},
-            "description": "This does even match with arrays!",
-        }
-
-        rule = LabelingRule._create_from_dict(rule_dict)
-        self.labeler._tree.add_rule(rule, logger)
-        self.labeler.ps.setup_rules([None] * self.labeler._tree.rule_counter)
-
-        self.labeler.process(document)
-
-        assert document == expected
->>>>>>> f0751b21
+        assert labeler._schema == expected_schema