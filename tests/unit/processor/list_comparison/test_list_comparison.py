# pylint: disable=missing-docstring
# pylint: disable=protected-access
<<<<<<< HEAD
import pytest
=======
import json
from pathlib import Path
from unittest import mock

>>>>>>> 06142931
import responses

from logprep.factory import Factory
from logprep.processor.base.exceptions import FieldExistsWarning
from logprep.util.defaults import ENV_NAME_LOGPREP_GETTER_CONFIG
from logprep.util.getter import HttpGetter
from tests.unit.processor.base import BaseProcessorTestCase


class TestListComparison(BaseProcessorTestCase):
    CONFIG = {
        "type": "list_comparison",
        "rules": ["tests/testdata/unit/list_comparison/rules"],
        "tree_config": "tests/testdata/unit/shared_data/tree_config.json",
        "list_search_base_path": "tests/testdata/unit/list_comparison/rules",
    }

    def setup_method(self):
        super().setup_method()
        self.object.setup()

    def test_element_in_list(self):
        document = {"user": "Franz"}
        expected = {"user": "Franz", "user_results": {"in_list": ["user_list.txt"]}}
        self.object.process(document)
        assert document == expected

    def test_element_not_in_list(self):
        # Test if user Charlotte is not in user list
        document = {"user": "Charlotte"}

        self.object.process(document)

        assert len(document.get("user_results", {}).get("not_in_list")) == 1
        assert document.get("user_results", {}).get("in_list") is None

    def test_element_in_two_lists(self):
        # Tests if the system name Franz appears in two lists, username Mark is in no list
        document = {"user": "Mark", "system": "Franz"}

        self.object.process(document)

        assert len(document.get("user_results", {}).get("not_in_list")) == 1
        assert document.get("user_results", {}).get("in_list") is None
        assert len(document.get("user_and_system_results", {}).get("in_list")) == 2
        assert document.get("user_and_system_results", {}).get("not_in_list") is None

    def test_element_not_in_two_lists(self):
        # Tests if the system Gamma does not appear in two lists,
        # and username Mark is also not in list
        document = {"user": "Mark", "system": "Gamma"}

        self.object.process(document)

        assert len(document.get("user_and_system_results", {}).get("not_in_list")) == 2
        assert document.get("user_and_system_results", {}).get("in_list") is None
        assert len(document.get("user_results", {}).get("not_in_list")) == 1
        assert document.get("user_results", {}).get("in_list") is None

    def test_two_lists_with_one_matched(self):
        document = {"system": "Alpha", "user": "Charlotte"}

        self.object.process(document)

        assert len(document.get("user_results", {}).get("not_in_list")) != 0
        assert document.get("user_results", {}).get("in_list") is None
        assert document.get("user_and_system_results", {}).get("not_in_list") is None
        assert len(document.get("user_and_system_results", {}).get("in_list")) != 0

    def test_dotted_output_field(self):
        # tests if outputting list_comparison results to dotted fields works
        document = {"dot_channel": "test", "user": "Franz"}

        self.object.process(document)

        assert document.get("dotted", {}).get("user_results", {}).get("not_in_list") is None
        document = {"dot_channel": "test", "user": "Franz"}

        self.object.process(document)

        assert (
            document.get("more", {})
            .get("than", {})
            .get("dotted", {})
            .get("user_results", {})
            .get("not_in_list")
            is None
        )

    def test_extend_dotted_output_field(self):
        # tests if list_comparison properly extends lists already present in output fields.
        document = {
            "user": "Franz",
            "dotted": {"user_results": {"in_list": ["already_present"]}},
        }

        rule_dict = {
            "filter": "user",
            "list_comparison": {
                "source_fields": ["user"],
                "target_field": "dotted.user_results",
                "list_file_paths": ["../lists/user_list.txt"],
            },
            "description": "",
        }
        self._load_rule(rule_dict)
        self.object.setup()
        self.object.process(document)

        assert document.get("dotted", {}).get("user_results", {}).get("not_in_list") is None
        assert len(document.get("dotted", {}).get("user_results", {}).get("in_list")) == 2

    def test_dotted_parent_field_exists_but_subfield_doesnt(self):
        # tests if list_comparison properly extends lists already present in output fields.
        document = {
            "user": "Franz",
            "dotted": {"preexistent_output_field": {"in_list": ["already_present"]}},
        }

        rule_dict = {
            "filter": "user",
            "list_comparison": {
                "source_fields": ["user"],
                "target_field": "dotted.user_results",
                "list_file_paths": ["../lists/user_list.txt"],
            },
            "description": "",
        }
        self._load_rule(rule_dict)
        self.object.setup()
        self.object.process(document)

        assert document.get("dotted", {}).get("user_results", {}).get("not_in_list") is None
        assert len(document.get("dotted", {}).get("user_results", {}).get("in_list")) == 1
        assert (
            len(document.get("dotted", {}).get("preexistent_output_field", {}).get("in_list")) == 1
        )

    def test_target_field_exists_and_cant_be_extended(self):
        document = {"dot_channel": "test", "user": "Franz", "dotted": "dotted_Franz"}
        expected = {
            "dot_channel": "test",
            "user": "Franz",
            "dotted": "dotted_Franz",
            "tags": ["_list_comparison_failure"],
        }

        rule_dict = {
            "filter": "user",
            "list_comparison": {
                "source_fields": ["user"],
                "target_field": "dotted.user_results",
                "list_file_paths": ["../lists/user_list.txt"],
            },
            "description": "",
        }
        self._load_rule(rule_dict)
        self.object.setup()
        result = self.object.process(document)
        assert len(result.warnings) == 1
        assert isinstance(result.warnings[0], FieldExistsWarning)
        assert document == expected

    def test_intermediate_output_field_is_wrong_type(self):
        document = {
            "dot_channel": "test",
            "user": "Franz",
            "dotted": {"user_results": ["do_not_look_here"]},
        }
        expected = {
            "tags": ["_list_comparison_failure"],
            "dot_channel": "test",
            "user": "Franz",
            "dotted": {"user_results": ["do_not_look_here"]},
        }

        rule_dict = {
            "filter": "user",
            "list_comparison": {
                "source_fields": ["user"],
                "target_field": "dotted.user_results.do_not_look_here",
                "list_file_paths": ["../lists/user_list.txt"],
            },
            "description": "",
        }
        self._load_rule(rule_dict)
        self.object.setup()
        result = self.object.process(document)
        assert len(result.warnings) == 1
        assert isinstance(result.warnings[0], FieldExistsWarning)
        assert document == expected

    def test_check_in_dotted_subfield(self):
        document = {"channel": {"type": "fast"}}

        self.object.process(document)

        assert len(document.get("channel_results", {}).get("not_in_list")) == 2
        assert document.get("channel_results", {}).get("in_list") is None

    def test_ignore_comment_in_list(self):
        # Tests for a comment inside a list, but as a field inside a document to check
        # if the comment is actually ignored
        document = {"user": "# This is a doc string for testing"}

        self.object.process(document)

        assert len(document.get("user_results", {}).get("not_in_list")) == 1
        assert document.get("user_results", {}).get("in_list") is None

    def test_delete_source_field(self):
        document = {"user": "Franz"}
        rule_dict = {
            "filter": "user",
            "list_comparison": {
                "source_fields": ["user"],
                "target_field": "user_results",
                "list_file_paths": ["../lists/user_list.txt"],
                "delete_source_fields": True,
            },
            "description": "",
        }
        expected = {"user_results": {"in_list": ["user_list.txt"]}}
        self._load_rule(rule_dict)
        self.object.setup()
        self.object.process(document)
        assert document == expected

    def test_overwrite_target_field(self):
        document = {"user": "Franz"}
        expected = {"user": "Franz", "tags": ["_list_comparison_failure"]}
        rule_dict = {
            "filter": "user",
            "list_comparison": {
                "source_fields": ["user"],
                "target_field": "user",
                "list_file_paths": ["../lists/user_list.txt"],
                "overwrite_target": True,
            },
            "description": "",
        }
        self._load_rule(rule_dict)
        self.object.setup()
        result = self.object.process(document)
        assert len(result.warnings) == 1
        assert isinstance(result.warnings[0], FieldExistsWarning)
        assert document == expected

    @responses.activate
    def test_list_comparison_loads_rule_with_http_template_in_list_search_base_path(self):
        responses.add(
            responses.GET,
            "http://localhost/tests/testdata/bad_users.list?ref=bla",
            """Franz
Heinz
Hans
""",
        )
        rule_dict = {
            "filter": "user",
            "list_comparison": {
                "source_fields": ["user"],
                "target_field": "user_results",
                "list_file_paths": ["bad_users.list"],
            },
            "description": "",
        }
        config = {
            "type": "list_comparison",
            "rules": [],
            "list_search_base_path": "http://localhost/tests/testdata/${LOGPREP_LIST}?ref=bla",
        }

        HttpGetter._shared.clear()

        processor = Factory.create({"custom_lister": config})
        rule = processor.rule_class.create_from_dict(rule_dict)
        processor._rule_tree.add_rule(rule)
        processor.setup()
        assert processor.rules[0].compare_sets == {"bad_users.list": {"Franz", "Heinz", "Hans"}}

<<<<<<< HEAD
    def test_list_comparison_does_not_add_duplicates_from_list_source(self):
        document = {"users": ["Franz", "Alpha"]}
        expected = {
            "users": ["Franz", "Alpha"],
            "user_results": {
                "in_list": [
                    "system_list.txt",
                    "user_list.txt",
                ]
            },
        }
        rule_dict = {
            "filter": "users",
            "list_comparison": {
                "source_fields": ["users"],
                "target_field": "user_results",
                "list_file_paths": [
                    "../lists/system_list.txt",
                    "../lists/user_list.txt",
                ],
            },
            "description": "",
        }
        self._load_rule(rule_dict)
        self.object.setup()
        self.object.process(document)
        assert document == expected

    @pytest.mark.parametrize(
        "testcase, system, result",
        [
            ("string in list", "Alpha", {"in_list": ["system_list.txt"]}),
            ("string not in list", "Omega", {"not_in_list": ["system_list.txt"]}),
            ("list element in list", ["Alpha"], {"in_list": ["system_list.txt"]}),
            ("list element not in list", ["Omega"], {"not_in_list": ["system_list.txt"]}),
            ("one list element in list", ["Alpha", "Omega"], {"in_list": ["system_list.txt"]}),
            ("multiple list elements in list", ["Alpha", "Beta"], {"in_list": ["system_list.txt"]}),
        ],
    )
    def test_match_list_field(self, testcase, system, result):
        document = {"system": system}
        expected = {"system": system, "system_results": result}
        rule_dict = {
            "filter": "system",
            "list_comparison": {
                "source_fields": ["system"],
                "target_field": "system_results",
                "list_file_paths": ["../lists/system_list.txt"],
=======
    @responses.activate
    def test_list_comparison_loads_rule_using_http_and_updates_with_callback(self, tmp_path):
        target = "localhost/tests/testdata/bad_users.list?ref=bla"
        url = f"http://{target}"
        responses.add(
            responses.GET,
            url,
            """Franz
Heinz
Hans
""",
        )
        responses.add(
            responses.GET,
            url,
            """Franz
Heinz
""",
        )
        rule_dict = {
            "filter": "user",
            "list_comparison": {
                "source_fields": ["user"],
                "target_field": "user_results",
                "list_file_paths": ["bad_users.list"],
>>>>>>> 06142931
            },
            "description": "",
        }
        config = {
            "type": "list_comparison",
            "rules": [],
<<<<<<< HEAD
            "list_search_base_path": self.CONFIG["list_search_base_path"],
        }
        processor = Factory.create({"custom_lister": config})
        rule = processor.rule_class.create_from_dict(rule_dict)
        processor._rule_tree.add_rule(rule)
        processor.setup()
        processor.process(document)
        assert document == expected, testcase
=======
            "list_search_base_path": "http://localhost/tests/testdata/${LOGPREP_LIST}?ref=bla",
        }

        HttpGetter._shared.clear()

        getter_file_content = {target: {"refresh_interval": 10}}
        http_getter_conf: Path = tmp_path / "http_getter.json"
        http_getter_conf.write_text(json.dumps(getter_file_content))
        mock_env = {ENV_NAME_LOGPREP_GETTER_CONFIG: str(http_getter_conf)}
        with mock.patch.dict("os.environ", mock_env):
            processor = Factory.create({"custom_lister": config})
            rule = processor.rule_class.create_from_dict(rule_dict)
            processor._rule_tree.add_rule(rule)
            processor.setup()
            assert processor.rules[0].compare_sets == {"bad_users.list": {"Franz", "Heinz", "Hans"}}
            assert processor.rules[0].compare_sets == {"bad_users.list": {"Franz", "Heinz", "Hans"}}
            HttpGetter(target=target, protocol="http").scheduler.run_all()
            assert processor.rules[0].compare_sets == {"bad_users.list": {"Franz", "Heinz"}}
>>>>>>> 06142931
<|MERGE_RESOLUTION|>--- conflicted
+++ resolved
@@ -1,13 +1,10 @@
 # pylint: disable=missing-docstring
 # pylint: disable=protected-access
-<<<<<<< HEAD
 import pytest
-=======
+
 import json
 from pathlib import Path
 from unittest import mock
-
->>>>>>> 06142931
 import responses
 
 from logprep.factory import Factory
@@ -289,56 +286,6 @@
         processor.setup()
         assert processor.rules[0].compare_sets == {"bad_users.list": {"Franz", "Heinz", "Hans"}}
 
-<<<<<<< HEAD
-    def test_list_comparison_does_not_add_duplicates_from_list_source(self):
-        document = {"users": ["Franz", "Alpha"]}
-        expected = {
-            "users": ["Franz", "Alpha"],
-            "user_results": {
-                "in_list": [
-                    "system_list.txt",
-                    "user_list.txt",
-                ]
-            },
-        }
-        rule_dict = {
-            "filter": "users",
-            "list_comparison": {
-                "source_fields": ["users"],
-                "target_field": "user_results",
-                "list_file_paths": [
-                    "../lists/system_list.txt",
-                    "../lists/user_list.txt",
-                ],
-            },
-            "description": "",
-        }
-        self._load_rule(rule_dict)
-        self.object.setup()
-        self.object.process(document)
-        assert document == expected
-
-    @pytest.mark.parametrize(
-        "testcase, system, result",
-        [
-            ("string in list", "Alpha", {"in_list": ["system_list.txt"]}),
-            ("string not in list", "Omega", {"not_in_list": ["system_list.txt"]}),
-            ("list element in list", ["Alpha"], {"in_list": ["system_list.txt"]}),
-            ("list element not in list", ["Omega"], {"not_in_list": ["system_list.txt"]}),
-            ("one list element in list", ["Alpha", "Omega"], {"in_list": ["system_list.txt"]}),
-            ("multiple list elements in list", ["Alpha", "Beta"], {"in_list": ["system_list.txt"]}),
-        ],
-    )
-    def test_match_list_field(self, testcase, system, result):
-        document = {"system": system}
-        expected = {"system": system, "system_results": result}
-        rule_dict = {
-            "filter": "system",
-            "list_comparison": {
-                "source_fields": ["system"],
-                "target_field": "system_results",
-                "list_file_paths": ["../lists/system_list.txt"],
-=======
     @responses.activate
     def test_list_comparison_loads_rule_using_http_and_updates_with_callback(self, tmp_path):
         target = "localhost/tests/testdata/bad_users.list?ref=bla"
@@ -364,23 +311,12 @@
                 "source_fields": ["user"],
                 "target_field": "user_results",
                 "list_file_paths": ["bad_users.list"],
->>>>>>> 06142931
             },
             "description": "",
         }
         config = {
             "type": "list_comparison",
             "rules": [],
-<<<<<<< HEAD
-            "list_search_base_path": self.CONFIG["list_search_base_path"],
-        }
-        processor = Factory.create({"custom_lister": config})
-        rule = processor.rule_class.create_from_dict(rule_dict)
-        processor._rule_tree.add_rule(rule)
-        processor.setup()
-        processor.process(document)
-        assert document == expected, testcase
-=======
             "list_search_base_path": "http://localhost/tests/testdata/${LOGPREP_LIST}?ref=bla",
         }
 
@@ -399,4 +335,66 @@
             assert processor.rules[0].compare_sets == {"bad_users.list": {"Franz", "Heinz", "Hans"}}
             HttpGetter(target=target, protocol="http").scheduler.run_all()
             assert processor.rules[0].compare_sets == {"bad_users.list": {"Franz", "Heinz"}}
->>>>>>> 06142931
+
+    def test_list_comparison_does_not_add_duplicates_from_list_source(self):
+        document = {"users": ["Franz", "Alpha"]}
+        expected = {
+            "users": ["Franz", "Alpha"],
+            "user_results": {
+                "in_list": [
+                    "system_list.txt",
+                    "user_list.txt",
+                ]
+            },
+        }
+        rule_dict = {
+            "filter": "users",
+            "list_comparison": {
+                "source_fields": ["users"],
+                "target_field": "user_results",
+                "list_file_paths": [
+                    "../lists/system_list.txt",
+                    "../lists/user_list.txt",
+                ],
+            },
+            "description": "",
+        }
+        self._load_rule(rule_dict)
+        self.object.setup()
+        self.object.process(document)
+        assert document == expected
+
+    @pytest.mark.parametrize(
+        "testcase, system, result",
+        [
+            ("string in list", "Alpha", {"in_list": ["system_list.txt"]}),
+            ("string not in list", "Omega", {"not_in_list": ["system_list.txt"]}),
+            ("list element in list", ["Alpha"], {"in_list": ["system_list.txt"]}),
+            ("list element not in list", ["Omega"], {"not_in_list": ["system_list.txt"]}),
+            ("one list element in list", ["Alpha", "Omega"], {"in_list": ["system_list.txt"]}),
+            ("multiple list elements in list", ["Alpha", "Beta"], {"in_list": ["system_list.txt"]}),
+        ],
+    )
+    def test_match_list_field(self, testcase, system, result):
+        document = {"system": system}
+        expected = {"system": system, "system_results": result}
+        rule_dict = {
+            "filter": "system",
+            "list_comparison": {
+                "source_fields": ["system"],
+                "target_field": "system_results",
+                "list_file_paths": ["../lists/system_list.txt"],
+            },
+            "description": "",
+        }
+        config = {
+            "type": "list_comparison",
+            "rules": [],
+            "list_search_base_path": self.CONFIG["list_search_base_path"],
+        }
+        processor = Factory.create({"custom_lister": config})
+        rule = processor.rule_class.create_from_dict(rule_dict)
+        processor._rule_tree.add_rule(rule)
+        processor.setup()
+        processor.process(document)
+        assert document == expected, testcase