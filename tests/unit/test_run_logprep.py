--- conflicted
+++ resolved
@@ -5,10 +5,6 @@
 from unittest import mock
 
 import pytest
-<<<<<<< HEAD
-from yaml import safe_load
-=======
->>>>>>> d86b66d5
 
 from logprep import run_logprep
 from logprep._version import get_versions
