# pylint: disable=missing-docstring
# pylint: disable=protected-access
# pylint: disable=attribute-defined-outside-init
from copy import deepcopy
from logging import DEBUG, WARNING, getLogger
from multiprocessing import active_children, Lock
from unittest import mock

import arrow
from _pytest.outcomes import fail
from _pytest.python_api import raises

from logprep._version import get_versions
from logprep.abc import Processor
from logprep.framework.pipeline import (
    MultiprocessingPipeline,
    MustProvideAnMPLogHandlerError,
    Pipeline,
    MustProvideALogHandlerError,
    SharedCounter,
)
from logprep.input.dummy_input import DummyInput
from logprep.input.input import (
    SourceDisconnectedError,
    FatalInputError,
    WarningInputError,
    CriticalInputError,
)
from logprep.metrics.metric import MetricTargets
from logprep.output.dummy_output import DummyOutput
from logprep.output.output import FatalOutputError, WarningOutputError, CriticalOutputError
from logprep.processor.base.exceptions import ProcessingWarning
from logprep.processor.delete.processor import Delete
from logprep.processor.delete.rule import DeleteRule
from logprep.processor.processor_configuration import ProcessorConfiguration
from logprep.util.multiprocessing_log_handler import MultiprocessingLogHandler


class ConfigurationForTests:
    logprep_config = {
        "version": 1,
        "timeout": 0.001,
        "print_processed_period": 600,
        "connector": {"type": "dummy", "input": [{"test": "empty"}]},
        "pipeline": [{"mock_processor1": {"proc": "conf"}}, {"mock_processor2": {"proc": "conf"}}],
        "metrics": {"period": 300, "enabled": False},
    }
    log_handler = MultiprocessingLogHandler(WARNING)
    lock = Lock()
    shared_dict = {}
    metric_targets = MetricTargets(file_target=getLogger("Mock"), prometheus_target=None)
    counter = SharedCounter()


class NotJsonSerializableMock:
    pass


class ProcessorWarningMockError(ProcessingWarning):
    def __init__(self):
        super().__init__("ProcessorWarningMockError")


@mock.patch("logprep.processor.processor_factory.ProcessorFactory.create")
class TestPipeline(ConfigurationForTests):
    def setup_method(self):
        self._check_failed_stored = None

        self.pipeline = Pipeline(
            pipeline_index=1,
            config=self.logprep_config,
            counter=self.counter,
            log_handler=self.log_handler,
            lock=self.lock,
            shared_dict=self.shared_dict,
            metric_targets=self.metric_targets,
        )

    def test_fails_if_log_handler_is_not_of_type_loghandler(self, _):
        for not_a_log_handler in [None, 123, 45.67, TestPipeline()]:
            with raises(MustProvideALogHandlerError):
                _ = Pipeline(
                    pipeline_index=1,
                    config=self.logprep_config,
                    counter=self.counter,
                    log_handler=not_a_log_handler,
                    lock=self.lock,
                    shared_dict=self.shared_dict,
                    metric_targets=self.metric_targets,
                )

    def test_setup_builds_pipeline(self, mock_create):
        assert len(self.pipeline._pipeline) == 0
        self.pipeline._setup()
        assert len(self.pipeline._pipeline) == 2
        assert mock_create.call_count == 2

    def test_setup_calls_setup_on_pipeline_processors(self, _):
        self.pipeline._setup()
        assert len(self.pipeline._pipeline) == 2
        for processor in self.pipeline._pipeline:
            processor.setup.assert_called()

    def test_shut_down_calls_shut_down_on_pipeline_processors(self, _):
        self.pipeline._setup()
        processors = list(self.pipeline._pipeline)
        self.pipeline._shut_down()
        for processor in processors:
            processor.shut_down.assert_called()

    def test_setup_creates_connectors(self, _):
        assert self.pipeline._input is None
        assert self.pipeline._output is None

        self.pipeline._setup()

        assert isinstance(self.pipeline._input, DummyInput)
        assert isinstance(self.pipeline._output, DummyOutput)

    def test_setup_calls_setup_on_input_and_output(self, _):
        self.pipeline._setup()

        assert self.pipeline._input.setup_called_count == 1
        assert self.pipeline._output.setup_called_count == 1

    def test_passes_timeout_parameter_to_inputs_get_next(self, _):
        self.pipeline._setup()
        assert self.pipeline._input.last_timeout is None

        self.pipeline._retrieve_and_process_data()

        assert self.pipeline._input.last_timeout == self.logprep_config.get("timeout")

    def test_empty_documents_are_not_forwarded_to_other_processors(self, _):
        assert len(self.pipeline._pipeline) == 0
        input_data = [{"do_not_delete": "1"}, {"delete_me": "2"}, {"do_not_delete": "3"}]
        connector_config = {"type": "dummy", "input": input_data}
        self.pipeline._logprep_config["connector"] = connector_config
        self.pipeline._setup()
        delete_config = {
            "type": "delete",
            "specific_rules": ["tests/testdata/unit/delete/rules/specific"],
            "generic_rules": ["tests/testdata/unit/delete/rules/generic"],
        }
        processor_configuration = ProcessorConfiguration.create("delete processor", delete_config)
        processor_configuration.metric_labels = {}
        delete_processor = Delete("delete processor", processor_configuration, mock.MagicMock())
        delete_rule = DeleteRule._create_from_dict({"filter": "delete_me", "delete": True})
        delete_processor._specific_tree.add_rule(delete_rule)
        self.pipeline._pipeline = [mock.MagicMock(), delete_processor, mock.MagicMock()]
        self.pipeline._create_logger()
        self.pipeline._logger.setLevel(DEBUG)
        while self.pipeline._input._documents:
            self.pipeline._retrieve_and_process_data()
        assert len(input_data) == 0, "all events were processed"
        assert self.pipeline._pipeline[0].process.call_count == 3, "called for all events"
        assert self.pipeline._pipeline[2].process.call_count == 2, "not called for deleted event"
        assert {"delete_me": "2"} not in self.pipeline._output.events
        assert len(self.pipeline._output.events) == 2

    def test_empty_documents_are_not_stored_in_the_output(self, _):
        self.pipeline._process_event = lambda x: x.clear()
        self.pipeline.run()
        assert len(self.pipeline._output.events) == 0, "output is emty after processing events"

    @mock.patch("logprep.input.dummy_input.DummyInput.setup")
    def test_setup_calls_setup_on_input(self, mock_setup, _):
        self.pipeline.run()
        mock_setup.assert_called()

    @mock.patch("logprep.output.dummy_output.DummyOutput.setup")
    def test_setup_calls_setup_on_output(self, mock_setup, _):
        self.pipeline.run()
        mock_setup.assert_called()

    @mock.patch("logprep.input.dummy_input.DummyInput.shut_down")
    def test_shut_down_calls_shut_down_on_input(self, mock_shut_down, _):
        self.pipeline.run()
        mock_shut_down.assert_called()

    @mock.patch("logprep.output.dummy_output.DummyOutput.shut_down")
    def test_shut_down_calls_shut_down_on_output(self, mock_shut_down, _):
        self.pipeline.run()
        mock_shut_down.assert_called()

    @mock.patch("logging.Logger.warning")
    @mock.patch("logprep.input.dummy_input.DummyInput.get_next")
    def test_logs_source_disconnected_error_as_warning(self, mock_get_next, mock_warning, _):
        mock_get_next.side_effect = SourceDisconnectedError
        self.pipeline.run()
        mock_warning.assert_called()
        assert "Lost or failed to establish connection to dummy" in mock_warning.call_args[0]

    def test_all_events_provided_by_input_arrive_at_output(self, _):
        input_data = [{"test": "1"}, {"test": "2"}, {"test": "3"}]
        expected_output_data = deepcopy(input_data)
        connector_config = {"type": "dummy", "input": input_data}
        self.pipeline._logprep_config["connector"] = connector_config
        self.pipeline._setup()
        self.pipeline.run()
        assert self.pipeline._output.events == expected_output_data

    def test_enable_iteration_sets_iterate_to_true_stop_to_false(self, _):
        assert not self.pipeline._iterate()

        self.pipeline._enable_iteration()
        assert self.pipeline._iterate()

        self.pipeline.stop()
        assert not self.pipeline._iterate()

    @mock.patch("logging.Logger.error")
    @mock.patch("logprep.input.dummy_input.DummyInput.get_next")
    def test_critical_input_error_is_logged_and_stored_as_failed(
        self, mock_get_next, mock_error, _
    ):
        def raise_critical_input_error(event):
            raise CriticalInputError("An error message", event)

        mock_get_next.side_effect = raise_critical_input_error
        self.pipeline._setup()
        self.pipeline._retrieve_and_process_data()
        assert len(self.pipeline._output.events) == 0
        mock_error.assert_called()
        assert (
            "A critical error occurred for input dummy: An error message" in mock_error.call_args[0]
        )
        assert len(self.pipeline._output.failed_events) == 1

    @mock.patch("logging.Logger.error")
    @mock.patch("logprep.output.dummy_output.DummyOutput.store")
    @mock.patch("logprep.input.dummy_input.DummyInput.get_next")
    def test_critical_output_error_is_logged_and_stored_as_failed(
        self, mock_get_next, mock_store, mock_error, _
    ):
        mock_get_next.return_value = {"order": 1}

        def raise_critical_output_error(event):
            raise CriticalOutputError("An error message", event)

        mock_store.side_effect = raise_critical_output_error
        self.pipeline._setup()
        self.pipeline._retrieve_and_process_data()
        assert len(self.pipeline._output.events) == 0
        mock_error.assert_called()
        assert (
            "A critical error occurred for output dummy: An error message"
            in mock_error.call_args[0]
        )
        assert len(self.pipeline._output.failed_events) == 1

    @mock.patch("logging.Logger.warning")
    @mock.patch("logprep.input.dummy_input.DummyInput.get_next")
    def test_input_warning_error_is_logged_but_processing_continues(
        self, mock_get_next, mock_warning, _
    ):
        mock_get_next.return_value = {"order": 1}
        self.pipeline._setup()
        self.pipeline._retrieve_and_process_data()
        mock_get_next.side_effect = WarningInputError
        self.pipeline._retrieve_and_process_data()
        mock_get_next.side_effect = None
        self.pipeline._retrieve_and_process_data()
        assert mock_get_next.call_count == 3
        assert mock_warning.call_count == 1
        assert len(self.pipeline._output.events) == 2

    @mock.patch("logging.Logger.warning")
    @mock.patch("logprep.output.dummy_output.DummyOutput.store")
    @mock.patch("logprep.input.dummy_input.DummyInput.get_next")
    def test_output_warning_error_is_logged_but_processing_continues(
        self, mock_get_next, mock_store, mock_warning, _
    ):
        mock_get_next.return_value = {"order": 1}
        self.pipeline._setup()
        self.pipeline._retrieve_and_process_data()
        mock_store.side_effect = WarningOutputError
        self.pipeline._retrieve_and_process_data()
        mock_store.side_effect = None
        self.pipeline._retrieve_and_process_data()
        assert mock_get_next.call_count == 3
        assert mock_warning.call_count == 1
        assert mock_store.call_count == 3

    @mock.patch("logging.Logger.warning")
    def test_processor_warning_error_is_logged_but_processing_continues(self, mock_warning, _):
        input_data = [{"order": 0}, {"order": 1}]
        connector_config = {"type": "dummy", "input": input_data}
        self.pipeline._logprep_config["connector"] = connector_config
        self.pipeline._create_logger()
        self.pipeline._create_connectors()
        error_mock = mock.MagicMock()
        error_mock.process = mock.MagicMock()
        error_mock.process.side_effect = ProcessorWarningMockError
        self.pipeline._pipeline = [
            mock.MagicMock(),
            error_mock,
            mock.MagicMock(),
        ]
        self.pipeline._retrieve_and_process_data()
        self.pipeline._retrieve_and_process_data()
        mock_warning.assert_called()
        assert (
            "ProcessorWarningMockError" in mock_warning.call_args[0][0]
        ), "the log message was written"
        assert len(self.pipeline._output.events) == 2, "all events are processed"

    @mock.patch("logging.Logger.error")
    def test_processor_critical_error_is_logged_event_is_stored_in_error_output(
        self, mock_error, _
    ):
        input_data = [{"order": 0}, {"order": 1}]
        connector_config = {"type": "dummy", "input": input_data}
        self.pipeline._logprep_config["connector"] = connector_config
        self.pipeline._create_logger()
        self.pipeline._create_connectors()
        error_mock = mock.MagicMock()
        error_mock.process = mock.MagicMock()
        error_mock.process.side_effect = Exception
        self.pipeline._pipeline = [
            mock.MagicMock(),
            error_mock,
            mock.MagicMock(),
        ]
        self.pipeline._output.store_failed = mock.MagicMock()
        self.pipeline._retrieve_and_process_data()
        self.pipeline._retrieve_and_process_data()
        mock_error.assert_called()
        assert (
            "A critical error occurred for processor" in mock_error.call_args[0][0]
        ), "the log message was written"
        assert len(self.pipeline._output.events) == 0, "no event in output"
        assert (
            self.pipeline._output.store_failed.call_count == 2
        ), "errored events are gone to connector error output handler"

    @mock.patch("logprep.input.dummy_input.DummyInput.get_next")
    @mock.patch("logging.Logger.error")
    def test_critical_input_error_is_logged_error_is_stored_in_failed_events(
        self, mock_error, mock_get_next, _
    ):
        def raise_critical(args):
            raise CriticalInputError("mock input error", args)

        mock_get_next.side_effect = raise_critical
        self.pipeline._setup()
        self.pipeline._retrieve_and_process_data()
        mock_get_next.assert_called()
        mock_error.assert_called()
        assert (
            "A critical error occurred for input dummy: mock input error" in mock_error.call_args[0]
        ), "error message is logged"
        assert len(self.pipeline._output.failed_events) == 1
        assert len(self.pipeline._output.events) == 0

    @mock.patch("logprep.input.dummy_input.DummyInput.get_next")
    @mock.patch("logging.Logger.warning")
    def test_input_warning_is_logged(self, mock_warning, mock_get_next, _):
        def raise_warning(args):
            raise WarningInputError("mock input warning", args)

        mock_get_next.side_effect = raise_warning
        self.pipeline._setup()
        self.pipeline._retrieve_and_process_data()
        mock_get_next.assert_called()
        mock_warning.assert_called()
        assert (
            "An error occurred for input dummy:" in mock_warning.call_args[0][0]
        ), "error message is logged"

    @mock.patch("logprep.input.dummy_input.DummyInput.get_next", return_value={"mock": "event"})
    @mock.patch("logprep.output.dummy_output.DummyOutput.store")
    @mock.patch("logging.Logger.error")
    def test_critical_output_error_is_logged(self, mock_error, mock_store, _, __):
        def raise_critical(args):
            raise CriticalOutputError("mock output error", args)

        mock_store.side_effect = raise_critical
        self.pipeline._setup()
        self.pipeline._retrieve_and_process_data()
        mock_store.assert_called()
        mock_error.assert_called()
        assert (
            "A critical error occurred for output dummy: mock output error"
            in mock_error.call_args[0]
        ), "error message is logged"

    @mock.patch("logprep.input.dummy_input.DummyInput.get_next", return_value={"mock": "event"})
    @mock.patch("logprep.output.dummy_output.DummyOutput.store")
    @mock.patch("logging.Logger.warning")
    def test_warning_output_error_is_logged(self, mock_warning, mock_store, _, __):
        def raise_warning(args):
            raise WarningOutputError("mock output warning", args)

        mock_store.side_effect = raise_warning
        self.pipeline._setup()
        self.pipeline._retrieve_and_process_data()
        mock_store.assert_called()
        mock_warning.assert_called()
        assert (
            "An error occurred for output dummy:" in mock_warning.call_args[0][0]
        ), "error message is logged"

    @mock.patch("logprep.framework.pipeline.Pipeline._shut_down")
    @mock.patch("logprep.input.dummy_input.DummyInput.get_next")
    @mock.patch("logging.Logger.error")
    def test_processor_fatal_input_error_is_logged_pipeline_is_rebuilt(
        self, mock_error, mock_get_next, mock_shut_down, _
    ):
        mock_get_next.side_effect = FatalInputError
        self.pipeline.run()
        mock_get_next.assert_called()
        mock_error.assert_called()
        assert "Input dummy failed:" in mock_error.call_args[0][0], "error message is logged"
        mock_shut_down.assert_called()

    @mock.patch("logprep.input.dummy_input.DummyInput.get_next", return_value={"mock": "event"})
    @mock.patch("logprep.framework.pipeline.Pipeline._shut_down")
    @mock.patch("logprep.output.dummy_output.DummyOutput.store")
    @mock.patch("logging.Logger.error")
    def test_processor_fatal_output_error_is_logged_pipeline_is_rebuilt(
        self, mock_error, mock_store, mock_shut_down, _, __
    ):
        mock_store.side_effect = FatalOutputError
        self.pipeline.run()
        mock_store.assert_called()
        mock_error.assert_called()
        assert "Output dummy failed:" in mock_error.call_args[0][0], "error message is logged"
        mock_shut_down.assert_called()

    @mock.patch("logprep.output.dummy_output.DummyOutput.store_custom")
    @mock.patch("logprep.input.dummy_input.DummyInput.get_next", return_value={"mock": "event"})
    def test_extra_dat_tuple_is_passed_to_store_custom(self, mock_get_next, mock_store_custom, _):
        self.pipeline._setup()
        processor_with_exta_data = mock.MagicMock()
        processor_with_exta_data.process = mock.MagicMock()
        processor_with_exta_data.process.return_value = ([{"foo": "bar"}], "target")
        self.pipeline._pipeline = [mock.MagicMock(), processor_with_exta_data, mock.MagicMock()]
        self.pipeline._retrieve_and_process_data()
        mock_get_next.call_count = 1
        mock_store_custom.call_count = 1
        mock_store_custom.assert_called_with({"foo": "bar"}, "target")

    @mock.patch("logprep.output.dummy_output.DummyOutput.store_custom")
    @mock.patch("logprep.input.dummy_input.DummyInput.get_next", return_value={"mock": "event"})
    def test_extra_dat_list_is_passed_to_store_custom(self, mock_get_next, mock_store_custom, _):
        self.pipeline._setup()
        processor_with_exta_data = mock.MagicMock()
        processor_with_exta_data.process = mock.MagicMock()
        processor_with_exta_data.process.return_value = [([{"foo": "bar"}], "target")]
        self.pipeline._pipeline = [mock.MagicMock(), processor_with_exta_data, mock.MagicMock()]
        self.pipeline._retrieve_and_process_data()
        mock_get_next.call_count = 1
        mock_store_custom.call_count = 1
        mock_store_custom.assert_called_with({"foo": "bar"}, "target")

    def test_pipeline_metrics_number_of_events_counts_events_of_all_processor_metrics(
        self,
        _,
    ):
        mock_metrics_one = Processor.ProcessorMetrics(
            labels={"any": "label"},
            generic_rule_tree=mock.MagicMock(),
            specific_rule_tree=mock.MagicMock(),
        )
        mock_metrics_one.number_of_processed_events = 1
        mock_metrics_two = Processor.ProcessorMetrics(
            labels={"any_other": "label"},
            generic_rule_tree=mock.MagicMock(),
            specific_rule_tree=mock.MagicMock(),
        )
        mock_metrics_two.number_of_processed_events = 1
        self.pipeline._setup()
        self.pipeline.metrics.pipeline = [mock_metrics_one, mock_metrics_two]
        assert self.pipeline.metrics.number_of_processed_events == 2

    def test_pipeline_metrics_number_of_warnings_counts_warnings_of_all_processor_metrics(
        self,
        _,
    ):
        mock_metrics_one = Processor.ProcessorMetrics(
            labels={"any": "label"},
            generic_rule_tree=mock.MagicMock(),
            specific_rule_tree=mock.MagicMock(),
        )
        mock_metrics_one.number_of_warnings = 1
        mock_metrics_two = Processor.ProcessorMetrics(
            labels={"any_other": "label"},
            generic_rule_tree=mock.MagicMock(),
            specific_rule_tree=mock.MagicMock(),
        )
        mock_metrics_two.number_of_warnings = 1
        self.pipeline._setup()
        self.pipeline.metrics.pipeline = [mock_metrics_one, mock_metrics_two]
        assert self.pipeline.metrics.number_of_warnings == 2

    def test_pipeline_metrics_number_of_errors_counts_errors_of_all_processor_metrics(
        self,
        _,
    ):
        mock_metrics_one = Processor.ProcessorMetrics(
            labels={"any": "label"},
            generic_rule_tree=mock.MagicMock(),
            specific_rule_tree=mock.MagicMock(),
        )
        mock_metrics_one.number_of_errors = 1
        mock_metrics_two = Processor.ProcessorMetrics(
            labels={"any_other": "label"},
            generic_rule_tree=mock.MagicMock(),
            specific_rule_tree=mock.MagicMock(),
        )
        mock_metrics_two.number_of_errors = 1
        self.pipeline._setup()
        self.pipeline.metrics.pipeline = [mock_metrics_one, mock_metrics_two]
        assert self.pipeline.metrics.number_of_errors == 2

    def test_pipeline_preprocessing_adds_versions_if_configured(self, _):
        preprocessing_config = {"version_info_target_field": "version_info"}
        self.pipeline._logprep_config["connector"] = {
            "consumer": {"preprocessing": preprocessing_config}
        }
        test_event = {"any": "content"}
        self.pipeline._preprocess_event(test_event)
        target_field = preprocessing_config.get("version_info_target_field")
        assert target_field in test_event
        assert test_event.get(target_field, {}).get("logprep") == get_versions()["version"]
        expected_config_version = self.logprep_config["version"]
        assert test_event.get(target_field, {}).get("configuration") == expected_config_version

    def test_pipeline_preprocessing_does_not_add_versions_if_not_configured(self, _):
        preprocessing_config = {"something": "random"}
        self.pipeline._logprep_config["connector"] = {
            "consumer": {"preprocessing": preprocessing_config}
        }
        test_event = {"any": "content"}
        self.pipeline._preprocess_event(test_event)
        assert test_event == {"any": "content"}

    def test_pipeline_preprocessing_does_not_add_versions_if_target_field_exists_already(self, _):
        preprocessing_config = {"version_info_target_field": "version_info"}
        self.pipeline._connector_config = {"consumer": {"preprocessing": preprocessing_config}}
        test_event = {"any": "content", "version_info": "something random"}
        self.pipeline._preprocess_event(test_event)
        assert test_event == {"any": "content", "version_info": "something random"}

<<<<<<< HEAD
    def test_pipeline_preprocessing_adds_timestamp_if_configured(self, _):
        preprocessing_config = {"add_timestamp": "arrival_time"}
        self.pipeline._logprep_config["connector"] = {
            "consumer": {"preprocessing": preprocessing_config}
        }
        test_event = {"any": "content"}
        self.pipeline._preprocess_event(test_event)
        target_field = preprocessing_config.get("add_timestamp")
        assert target_field in test_event
        assert isinstance(test_event[target_field], str)
        assert (arrow.now() - arrow.get(test_event[target_field])).total_seconds() < 0.1

    def test_pipeline_preprocessing_does_not_add_timestamp_if_not_configured(self, _):
        preprocessing_config = {"something": "random"}
        self.pipeline._logprep_config["connector"] = {
            "consumer": {"preprocessing": preprocessing_config}
        }
        test_event = {"any": "content"}
        self.pipeline._preprocess_event(test_event)
        assert test_event == {"any": "content"}

    def test_pipeline_preprocessing_does_not_add_timestamp_if_target_field_exists_already(self, _):
        preprocessing_config = {"version_info_target_field": "version_info"}
        self.pipeline._connector_config = {"consumer": {"preprocessing": preprocessing_config}}
        test_event = {"any": "content", "add_timestamp": "something random"}
        self.pipeline._preprocess_event(test_event)
        assert test_event == {"any": "content", "add_timestamp": "something random"}

    def test_pipeline_preprocessing_adds_timestamp_delta_if_configured_and_timestamp(self, _):
        preprocessing_config = {
            "add_timestamp": "arrival_time",
            "add_timestamp_delta": "delta_time",
        }
        self.pipeline._logprep_config["connector"] = {
            "consumer": {"preprocessing": preprocessing_config}
        }
        test_event = {"any": "content", "@timestamp": "1999-09-09T09:09:09.448319+02:00"}
        self.pipeline._preprocess_event(test_event)
        target_field = preprocessing_config.get("add_timestamp_delta")
        assert target_field in test_event
        assert isinstance(test_event[target_field], float)

    def test_pipeline_preprocessing_does_not_add_timestamp_delta_if_not_configured_and_timestamp(
        self, _
    ):
        preprocessing_config = {
            "add_timestamp": "arrival_time",
            "add_timestamp_delta": "delta_time",
        }
        self.pipeline._logprep_config["connector"] = {
            "consumer": {"preprocessing": preprocessing_config}
        }
        test_event = {"any": "content"}
        self.pipeline._preprocess_event(test_event)
        assert "arrival_time" in test_event
        assert "delta_time" not in test_event

    def test_pipeline_preprocessing_does_not_add_timestamp_delta_if_configured_and_not_timestamp(
        self, _
    ):
        preprocessing_config = {"add_timestamp": "arrival_time"}
        self.pipeline._logprep_config["connector"] = {
            "consumer": {"preprocessing": preprocessing_config}
        }
        test_event = {"any": "content"}
        self.pipeline._preprocess_event(test_event)
        assert "arrival_time" in test_event
        assert "delta_time" not in test_event

    def test_pipeline_preprocessing_does_not_add_timestamp_delta_if_configured_and_timestamp_but_not_target_timestamp(self, _):
        preprocessing_config = {
            "add_timestamp_delta": "delta_time",
        }
        self.pipeline._logprep_config["connector"] = {
            "consumer": {"preprocessing": preprocessing_config}
        }
        test_event = {"any": "content"}
        self.pipeline._preprocess_event(test_event)
        assert test_event == {"any": "content"}
=======
    @mock.patch("logprep.input.confluent_kafka_input.Consumer")
    @mock.patch("logprep.output.confluent_kafka_output.Producer")
    def test_pipeline_kafka_batch_finished_callback_is_called(self, _, __, ___):
        logprep_config = {
            "version": 1,
            "timeout": 0.001,
            "print_processed_period": 600,
            "connector": {
                "type": "confluentkafka",
                "bootstrapservers": "127.0.0.1:9092",
                "consumer": {
                    "topic": "Consumer",
                    "group": "cgroup",
                    "auto_commit": True,
                    "session_timeout": 6000,
                    "offset_reset_policy": "smallest",
                    "enable_auto_offset_store": False,
                },
                "producer": {
                    "topic": "producer",
                    "error_topic": "producer_error",
                    "ack_policy": "all",
                    "compression": "gzip",
                    "maximum_backlog": 10000,
                    "linger_duration": 0,
                    "flush_timeout": 30,
                    "send_timeout": 2,
                },
            },
            "pipeline": [
                {"mock_processor1": {"proc": "conf"}},
            ],
            "metrics": {"period": 300, "enabled": False},
        }
        pipeline = Pipeline(
            pipeline_index=1,
            config=logprep_config,
            counter=self.counter,
            log_handler=self.log_handler,
            lock=self.lock,
            shared_dict=self.shared_dict,
            metric_targets=self.metric_targets,
        )
        pipeline._setup()
        pipeline._input.get_next = mock.MagicMock()
        pipeline._input.get_next.return_value = {"message": "foo"}
        pipeline._input.batch_finished_callback = mock.MagicMock()
        pipeline._retrieve_and_process_data()
        pipeline._input.batch_finished_callback.assert_called()

    @mock.patch("logprep.input.confluent_kafka_input.Consumer")
    @mock.patch("logprep.output.confluent_kafka_output.Producer")
    def test_pipeline_kafka_batch_finished_callback_calls_store_offsets(self, _, __, ___):
        logprep_config = {
            "version": 1,
            "timeout": 0.001,
            "print_processed_period": 600,
            "connector": {
                "type": "confluentkafka",
                "bootstrapservers": "127.0.0.1:9092",
                "consumer": {
                    "topic": "Consumer",
                    "group": "cgroup",
                    "auto_commit": True,
                    "session_timeout": 6000,
                    "offset_reset_policy": "smallest",
                    "enable_auto_offset_store": False,
                },
                "producer": {
                    "topic": "producer",
                    "error_topic": "producer_error",
                    "ack_policy": "all",
                    "compression": "gzip",
                    "maximum_backlog": 10000,
                    "linger_duration": 0,
                    "flush_timeout": 30,
                    "send_timeout": 2,
                },
            },
            "pipeline": [
                {"mock_processor1": {"proc": "conf"}},
            ],
            "metrics": {"period": 300, "enabled": False},
        }
        pipeline = Pipeline(
            pipeline_index=1,
            config=logprep_config,
            counter=self.counter,
            log_handler=self.log_handler,
            lock=self.lock,
            shared_dict=self.shared_dict,
            metric_targets=self.metric_targets,
        )
        pipeline._setup()
        pipeline._input.get_next = mock.MagicMock()
        pipeline._input.get_next.return_value = {"message": "foo"}
        pipeline._input._last_valid_records = {"record1": "record_value5"}
        pipeline._input._consumer = mock.MagicMock()
        pipeline._retrieve_and_process_data()
        pipeline._input._consumer.store_offsets.assert_called()

    @mock.patch("logprep.input.confluent_kafka_input.Consumer")
    @mock.patch("logprep.output.confluent_kafka_output.Producer")
    def test_pipeline_kafka_batch_finished_callback_calls_store_offsets_with_message(
        self, _, __, ___
    ):
        logprep_config = {
            "version": 1,
            "timeout": 0.001,
            "print_processed_period": 600,
            "connector": {
                "type": "confluentkafka",
                "bootstrapservers": "127.0.0.1:9092",
                "consumer": {
                    "topic": "Consumer",
                    "group": "cgroup",
                    "auto_commit": True,
                    "session_timeout": 6000,
                    "offset_reset_policy": "smallest",
                    "enable_auto_offset_store": False,
                },
                "producer": {
                    "topic": "producer",
                    "error_topic": "producer_error",
                    "ack_policy": "all",
                    "compression": "gzip",
                    "maximum_backlog": 10000,
                    "linger_duration": 0,
                    "flush_timeout": 30,
                    "send_timeout": 2,
                },
            },
            "pipeline": [
                {"mock_processor1": {"proc": "conf"}},
            ],
            "metrics": {"period": 300, "enabled": False},
        }
        pipeline = Pipeline(
            pipeline_index=1,
            config=logprep_config,
            counter=self.counter,
            log_handler=self.log_handler,
            lock=self.lock,
            shared_dict=self.shared_dict,
            metric_targets=self.metric_targets,
        )
        pipeline._setup()
        pipeline._input.get_next = mock.MagicMock()
        pipeline._input.get_next.return_value = {"message": "foo"}
        pipeline._input._last_valid_records = {"record1": "record_value5"}
        pipeline._input._consumer = mock.MagicMock()
        pipeline._retrieve_and_process_data()
        pipeline._input._consumer.store_offsets.assert_called_with(message="record_value5")
>>>>>>> a86200e3


class TestMultiprocessingPipeline(ConfigurationForTests):
    def setup_class(self):
        self.log_handler = MultiprocessingLogHandler(DEBUG)

    def test_fails_if_log_handler_is_not_a_multiprocessing_log_handler(self):
        for not_a_log_handler in [None, 123, 45.67, TestMultiprocessingPipeline()]:
            with raises(MustProvideAnMPLogHandlerError):
                MultiprocessingPipeline(
                    pipeline_index=1,
                    config=self.logprep_config,
                    log_handler=not_a_log_handler,
                    lock=self.lock,
                    shared_dict=self.shared_dict,
                )

    def test_does_not_fail_if_log_handler_is_a_multiprocessing_log_handler(self):
        try:
            MultiprocessingPipeline(
                pipeline_index=1,
                config=self.logprep_config,
                log_handler=self.log_handler,
                lock=self.lock,
                shared_dict=self.shared_dict,
            )
        except MustProvideAnMPLogHandlerError:
            fail("Must not raise this error for a correct handler!")

    def test_creates_a_new_process(self):
        children_before = active_children()
        children_running = self.start_and_stop_pipeline(
            MultiprocessingPipeline(
                pipeline_index=1,
                config=self.logprep_config,
                log_handler=self.log_handler,
                lock=self.lock,
                shared_dict=self.shared_dict,
            )
        )

        assert len(children_running) == (len(children_before) + 1)

    def test_stop_terminates_the_process(self):
        children_running = self.start_and_stop_pipeline(
            MultiprocessingPipeline(
                pipeline_index=1,
                config=self.logprep_config,
                log_handler=self.log_handler,
                lock=self.lock,
                shared_dict=self.shared_dict,
            )
        )
        children_after = active_children()

        assert len(children_after) == (len(children_running) - 1)

    def test_enable_iteration_sets_iterate_to_true_stop_to_false(self):
        pipeline = MultiprocessingPipeline(
            pipeline_index=1,
            config=self.logprep_config,
            log_handler=self.log_handler,
            lock=self.lock,
            shared_dict=self.shared_dict,
        )
        assert not pipeline._iterate()

        pipeline._enable_iteration()
        assert pipeline._iterate()

        pipeline.stop()
        assert not pipeline._iterate()

    @staticmethod
    def start_and_stop_pipeline(wrapper):
        wrapper.start()
        children_running = active_children()

        wrapper.stop()
        wrapper.join()

        return children_running<|MERGE_RESOLUTION|>--- conflicted
+++ resolved
@@ -543,87 +543,6 @@
         self.pipeline._preprocess_event(test_event)
         assert test_event == {"any": "content", "version_info": "something random"}
 
-<<<<<<< HEAD
-    def test_pipeline_preprocessing_adds_timestamp_if_configured(self, _):
-        preprocessing_config = {"add_timestamp": "arrival_time"}
-        self.pipeline._logprep_config["connector"] = {
-            "consumer": {"preprocessing": preprocessing_config}
-        }
-        test_event = {"any": "content"}
-        self.pipeline._preprocess_event(test_event)
-        target_field = preprocessing_config.get("add_timestamp")
-        assert target_field in test_event
-        assert isinstance(test_event[target_field], str)
-        assert (arrow.now() - arrow.get(test_event[target_field])).total_seconds() < 0.1
-
-    def test_pipeline_preprocessing_does_not_add_timestamp_if_not_configured(self, _):
-        preprocessing_config = {"something": "random"}
-        self.pipeline._logprep_config["connector"] = {
-            "consumer": {"preprocessing": preprocessing_config}
-        }
-        test_event = {"any": "content"}
-        self.pipeline._preprocess_event(test_event)
-        assert test_event == {"any": "content"}
-
-    def test_pipeline_preprocessing_does_not_add_timestamp_if_target_field_exists_already(self, _):
-        preprocessing_config = {"version_info_target_field": "version_info"}
-        self.pipeline._connector_config = {"consumer": {"preprocessing": preprocessing_config}}
-        test_event = {"any": "content", "add_timestamp": "something random"}
-        self.pipeline._preprocess_event(test_event)
-        assert test_event == {"any": "content", "add_timestamp": "something random"}
-
-    def test_pipeline_preprocessing_adds_timestamp_delta_if_configured_and_timestamp(self, _):
-        preprocessing_config = {
-            "add_timestamp": "arrival_time",
-            "add_timestamp_delta": "delta_time",
-        }
-        self.pipeline._logprep_config["connector"] = {
-            "consumer": {"preprocessing": preprocessing_config}
-        }
-        test_event = {"any": "content", "@timestamp": "1999-09-09T09:09:09.448319+02:00"}
-        self.pipeline._preprocess_event(test_event)
-        target_field = preprocessing_config.get("add_timestamp_delta")
-        assert target_field in test_event
-        assert isinstance(test_event[target_field], float)
-
-    def test_pipeline_preprocessing_does_not_add_timestamp_delta_if_not_configured_and_timestamp(
-        self, _
-    ):
-        preprocessing_config = {
-            "add_timestamp": "arrival_time",
-            "add_timestamp_delta": "delta_time",
-        }
-        self.pipeline._logprep_config["connector"] = {
-            "consumer": {"preprocessing": preprocessing_config}
-        }
-        test_event = {"any": "content"}
-        self.pipeline._preprocess_event(test_event)
-        assert "arrival_time" in test_event
-        assert "delta_time" not in test_event
-
-    def test_pipeline_preprocessing_does_not_add_timestamp_delta_if_configured_and_not_timestamp(
-        self, _
-    ):
-        preprocessing_config = {"add_timestamp": "arrival_time"}
-        self.pipeline._logprep_config["connector"] = {
-            "consumer": {"preprocessing": preprocessing_config}
-        }
-        test_event = {"any": "content"}
-        self.pipeline._preprocess_event(test_event)
-        assert "arrival_time" in test_event
-        assert "delta_time" not in test_event
-
-    def test_pipeline_preprocessing_does_not_add_timestamp_delta_if_configured_and_timestamp_but_not_target_timestamp(self, _):
-        preprocessing_config = {
-            "add_timestamp_delta": "delta_time",
-        }
-        self.pipeline._logprep_config["connector"] = {
-            "consumer": {"preprocessing": preprocessing_config}
-        }
-        test_event = {"any": "content"}
-        self.pipeline._preprocess_event(test_event)
-        assert test_event == {"any": "content"}
-=======
     @mock.patch("logprep.input.confluent_kafka_input.Consumer")
     @mock.patch("logprep.output.confluent_kafka_output.Producer")
     def test_pipeline_kafka_batch_finished_callback_is_called(self, _, __, ___):
@@ -777,7 +696,86 @@
         pipeline._input._consumer = mock.MagicMock()
         pipeline._retrieve_and_process_data()
         pipeline._input._consumer.store_offsets.assert_called_with(message="record_value5")
->>>>>>> a86200e3
+
+    def test_pipeline_preprocessing_adds_timestamp_if_configured(self, _):
+        preprocessing_config = {"add_timestamp": "arrival_time"}
+        self.pipeline._logprep_config["connector"] = {
+            "consumer": {"preprocessing": preprocessing_config}
+        }
+        test_event = {"any": "content"}
+        self.pipeline._preprocess_event(test_event)
+        target_field = preprocessing_config.get("add_timestamp")
+        assert target_field in test_event
+        assert isinstance(test_event[target_field], str)
+        assert (arrow.now() - arrow.get(test_event[target_field])).total_seconds() < 0.1
+
+    def test_pipeline_preprocessing_does_not_add_timestamp_if_not_configured(self, _):
+        preprocessing_config = {"something": "random"}
+        self.pipeline._logprep_config["connector"] = {
+            "consumer": {"preprocessing": preprocessing_config}
+        }
+        test_event = {"any": "content"}
+        self.pipeline._preprocess_event(test_event)
+        assert test_event == {"any": "content"}
+
+    def test_pipeline_preprocessing_does_not_add_timestamp_if_target_field_exists_already(self, _):
+        preprocessing_config = {"version_info_target_field": "version_info"}
+        self.pipeline._connector_config = {"consumer": {"preprocessing": preprocessing_config}}
+        test_event = {"any": "content", "add_timestamp": "something random"}
+        self.pipeline._preprocess_event(test_event)
+        assert test_event == {"any": "content", "add_timestamp": "something random"}
+
+    def test_pipeline_preprocessing_adds_timestamp_delta_if_configured_and_timestamp(self, _):
+        preprocessing_config = {
+            "add_timestamp": "arrival_time",
+            "add_timestamp_delta": "delta_time",
+        }
+        self.pipeline._logprep_config["connector"] = {
+            "consumer": {"preprocessing": preprocessing_config}
+        }
+        test_event = {"any": "content", "@timestamp": "1999-09-09T09:09:09.448319+02:00"}
+        self.pipeline._preprocess_event(test_event)
+        target_field = preprocessing_config.get("add_timestamp_delta")
+        assert target_field in test_event
+        assert isinstance(test_event[target_field], float)
+
+    def test_pipeline_preprocessing_does_not_add_timestamp_delta_if_not_configured_and_timestamp(
+        self, _
+    ):
+        preprocessing_config = {
+            "add_timestamp": "arrival_time",
+            "add_timestamp_delta": "delta_time",
+        }
+        self.pipeline._logprep_config["connector"] = {
+            "consumer": {"preprocessing": preprocessing_config}
+        }
+        test_event = {"any": "content"}
+        self.pipeline._preprocess_event(test_event)
+        assert "arrival_time" in test_event
+        assert "delta_time" not in test_event
+
+    def test_pipeline_preprocessing_does_not_add_timestamp_delta_if_configured_and_not_timestamp(
+        self, _
+    ):
+        preprocessing_config = {"add_timestamp": "arrival_time"}
+        self.pipeline._logprep_config["connector"] = {
+            "consumer": {"preprocessing": preprocessing_config}
+        }
+        test_event = {"any": "content"}
+        self.pipeline._preprocess_event(test_event)
+        assert "arrival_time" in test_event
+        assert "delta_time" not in test_event
+
+    def test_pipeline_preprocessing_does_not_add_timestamp_delta_if_configured_and_timestamp_but_not_target_timestamp(self, _):
+        preprocessing_config = {
+            "add_timestamp_delta": "delta_time",
+        }
+        self.pipeline._logprep_config["connector"] = {
+            "consumer": {"preprocessing": preprocessing_config}
+        }
+        test_event = {"any": "content"}
+        self.pipeline._preprocess_event(test_event)
+        assert test_event == {"any": "content"}
 
 
 class TestMultiprocessingPipeline(ConfigurationForTests):
