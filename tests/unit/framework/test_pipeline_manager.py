# pylint: disable=missing-docstring
# pylint: disable=protected-access
# pylint: disable=attribute-defined-outside-init
# pylint: disable=unnecessary-lambda-assignment
import multiprocessing
import time
import uuid
from logging import Logger
from logging.config import dictConfig
from pathlib import Path
from unittest import mock

import pytest

from logprep.connector.http.input import HttpInput
from logprep.factory import Factory
from logprep.framework.pipeline_manager import (
    OutputQueueListener,
    PipelineManager,
    ThrottlingQueue,
)
from logprep.metrics.exporter import PrometheusExporter
from logprep.util.configuration import Configuration, MetricsConfig
from logprep.util.defaults import DEFAULT_LOG_CONFIG, EXITCODES
from logprep.util.logging import logqueue
from tests.testdata.metadata import path_to_config


@pytest.fixture(name="config_path", scope="function")
def fixture_config_path(tmp_path: Path) -> Path:
    config_path = tmp_path / uuid.uuid4().hex
    configuration = Configuration.from_sources([path_to_config])
    config_path.write_text(configuration.as_yaml())
    return config_path


@mock.patch("multiprocessing.Process", new=mock.MagicMock())
class TestPipelineManager:
    def setup_class(self):
        self.config = Configuration.from_sources([path_to_config])
        self.logger = Logger("test")

        self.manager = PipelineManager(self.config)

    def teardown_method(self):
        self.manager._pipelines = []

    def test_decrease_to_count_removes_required_number_of_pipelines(self):
        self.manager._increase_to_count(3)

        self.manager._decrease_to_count(2)
        assert len(self.manager._pipelines) == 2

        self.manager._decrease_to_count(1)
        assert len(self.manager._pipelines) == 1

    def test_set_count_calls_multiprocessing_process(self):
        self.manager._pipelines = []
        with mock.patch("multiprocessing.Process") as process_mock:
            self.manager.set_count(2)
            process_mock.assert_called()
        assert len(self.manager._pipelines) == 2

    def test_decrease_to_count_does_nothing_if_count_is_equal_or_more_than_current_count(self):
        current_pipelines = list(self.manager._pipelines)

        for count in range(len(current_pipelines) + 1):
            self.manager._decrease_to_count(len(current_pipelines) + count)

            assert self.manager._pipelines == current_pipelines

    def test_decrease_to_count_increases_number_of_pipeline_stops_metric(self):
        self.manager._increase_to_count(2)
        self.manager.metrics.number_of_pipeline_stops = 0
        self.manager._decrease_to_count(0)
        assert self.manager.metrics.number_of_pipeline_stops == 2

    def test_set_count_increases_or_decreases_count_of_pipelines_as_needed(self):
        self.manager._increase_to_count(3)

        self.manager.set_count(2)
        assert len(self.manager._pipelines) == 2

        self.manager.set_count(5)
        assert len(self.manager._pipelines) == 5

    def test_set_count_does_nothing_if_count_is_equal_to_current_count_of_pipelines(self):
        current_pipelines = list(self.manager._pipelines)
        self.manager.set_count(len(current_pipelines))

        assert self.manager._pipelines == current_pipelines

    def test_remove_failed_pipelines_removes_terminated_pipelines(self):
        failed_pipeline = mock.MagicMock()
        failed_pipeline.is_alive = mock.MagicMock(return_value=False)
        ok_pipeline = mock.MagicMock()
        ok_pipeline.is_alive = mock.MagicMock(return_value=True)
        self.manager._pipelines = [failed_pipeline, ok_pipeline]
        self.manager.restart_failed_pipeline()

        assert not failed_pipeline in self.manager._pipelines

    @mock.patch("logging.Logger.warning")
    def test_remove_failed_pipelines_logs_warning_for_removed_failed_pipelines(self, logger_mock):
        failed_pipeline = mock.MagicMock()
        failed_pipeline.is_alive = mock.MagicMock(return_value=False)
        failed_pipeline.exitcode = -1
        ok_pipeline = mock.MagicMock()
        ok_pipeline.is_alive = mock.MagicMock(return_value=True)
        self.manager._pipelines = [failed_pipeline, ok_pipeline]
        self.manager.restart_failed_pipeline()
        logger_mock.assert_called_with(
            "Restarting failed pipeline on index %s with exit code: %s", 1, -1
        )

    def test_stop_terminates_processes_created(self):
        self.manager.set_count(3)
        logprep_instances = list(self.manager._pipelines)

        self.manager.stop()

        assert len(logprep_instances) == 3

        for logprep_instance in logprep_instances:
            assert logprep_instance.was_started and logprep_instance.was_stopped

    def test_restart_failed_pipelines_calls_prometheus_cleanup_method(self, tmpdir, config_path):
        with mock.patch("os.environ", new={"PROMETHEUS_MULTIPROC_DIR": str(tmpdir)}):
            failed_pipeline = mock.MagicMock()
            failed_pipeline.is_alive = mock.MagicMock()
            failed_pipeline.is_alive.return_value = False
            failed_pipeline.pid = 42
            config = Configuration.from_sources([str(config_path)])
            config.metrics = {"enabled": True, "port": 1234}
            config.process_count = 2
            manager = PipelineManager(config)
            prometheus_exporter_mock = mock.MagicMock()
            manager.prometheus_exporter = prometheus_exporter_mock
            manager._pipelines = [failed_pipeline]
            manager.restart_failed_pipeline()
            prometheus_exporter_mock.mark_process_dead.assert_called()
            prometheus_exporter_mock.mark_process_dead.assert_called_with(42)

    def test_restart_failed_pipelines_increases_number_of_failed_pipelines_metrics(self):
        failed_pipeline = mock.MagicMock()
        failed_pipeline.is_alive = mock.MagicMock()
        failed_pipeline.is_alive.return_value = False
        self.manager._pipelines = [failed_pipeline]
        self.manager.metrics.number_of_failed_pipelines = 0
        self.manager.restart_failed_pipeline()
        assert self.manager.metrics.number_of_failed_pipelines == 1

    def test_stop_calls_prometheus_cleanup_method(self, tmpdir, config_path):
        with mock.patch("os.environ", new={"PROMETHEUS_MULTIPROC_DIR": str(tmpdir)}):
            config = Configuration.from_sources([str(config_path)])
            config.metrics = {"enabled": True, "port": 1234}
            config.process_count = 2
            manager = PipelineManager(config)
            prometheus_exporter_mock = mock.MagicMock()
            manager.prometheus_exporter = prometheus_exporter_mock
            manager.stop()
            prometheus_exporter_mock.cleanup_prometheus_multiprocess_dir.assert_called()

    def test_prometheus_exporter_is_instantiated_if_metrics_enabled(self, config_path):
        config = Configuration.from_sources([str(config_path)])
        config.metrics = MetricsConfig(enabled=True, port=8000)
        with mock.patch("logprep.metrics.exporter.PrometheusExporter.prepare_multiprocessing"):
            manager = PipelineManager(config)
        assert isinstance(manager.prometheus_exporter, PrometheusExporter)

    def test_set_count_increases_number_of_pipeline_starts_metric(self):
        self.manager.metrics.number_of_pipeline_starts = 0
        self.manager.set_count(2)
        assert self.manager.metrics.number_of_pipeline_starts == 2

    def test_set_count_increases_number_of_pipeline_stops_metric(self):
        self.manager.metrics.number_of_pipeline_stops = 0
        self.manager.set_count(2)
        self.manager.set_count(0)
        assert self.manager.metrics.number_of_pipeline_stops == 2

    def test_restart_calls_set_count(self):
        with mock.patch.object(self.manager, "set_count") as mock_set_count:
            self.manager.restart()
            mock_set_count.assert_called()
            assert mock_set_count.call_count == 2

    def test_restart_sets_deterministic_pipeline_index(self, config_path):
        config = Configuration.from_sources([str(config_path)])
        config.metrics = MetricsConfig(enabled=False, port=666)
        pipeline_manager = PipelineManager(config)
        pipeline_manager.set_count(3)
        expected_calls = [mock.call(1), mock.call(2), mock.call(3)]
        with mock.patch.object(pipeline_manager, "_create_pipeline") as mock_create_pipeline:
            pipeline_manager.restart()
            mock_create_pipeline.assert_has_calls(expected_calls)

    def test_restart_failed_pipelines_sets_old_pipeline_index(self):
        pipeline_manager = PipelineManager(self.config)
        pipeline_manager.set_count(3)
        pipeline_manager._pipelines[0] = mock.MagicMock()
        pipeline_manager._pipelines[0].is_alive.return_value = False
        with mock.patch.object(pipeline_manager, "_create_pipeline") as mock_create_pipeline:
            pipeline_manager.restart_failed_pipeline()
            mock_create_pipeline.assert_called_once_with(1)

    def test_restart_failed_pipeline_adds_error_output_health_check_to_metrics_exporter(
        self, config_path
    ):
        with mock.patch("logprep.framework.pipeline_manager.OutputQueueListener"):
            with mock.patch("logprep.framework.pipeline_manager.ThrottlingQueue"):
                config = Configuration.from_sources([str(config_path)])
                config.error_output = {"dummy": {"type": "dummy_output"}}
                pipeline_manager = PipelineManager(config)
                mock_export = mock.MagicMock()
                pipeline_manager.prometheus_exporter = mock_export
                pipeline_manager.restart()
                mock_export.update_healthchecks.assert_called()

    def test_pipeline_manager_sets_queue_size_for_http_input(self, config_path):
        config = Configuration.from_sources([str(config_path)])
        config.input = {
            "http": {
                "type": "http_input",
                "message_backlog_size": 100,
                "collect_meta": False,
                "uvicorn_config": {"port": 9000, "host": "127.0.0.1"},
                "endpoints": {
                    "/json": "json",
                },
            }
        }
        PipelineManager(config).start()
        assert HttpInput.messages._maxsize == 100
        http_input = Factory.create(config.input)
        assert http_input.messages._maxsize == 100

    def test_pipeline_manager_setups_logging(self):
        dictConfig(DEFAULT_LOG_CONFIG)
        manager = PipelineManager(self.config)
        manager.start()
        assert manager.loghandler is not None
        assert manager.loghandler.queue == logqueue
        assert manager.loghandler._thread is None
        assert manager.loghandler._process.is_alive()
        assert manager.loghandler._process.daemon

    def test_restart_failed_pipeline_increases_restart_count_if_pipeline_fails(self):
        pipeline_manager = PipelineManager(self.config)
        pipeline_manager._pipelines = [mock.MagicMock()]
        pipeline_manager._pipelines[0].is_alive.return_value = False
        assert pipeline_manager.restart_count == 0
        pipeline_manager.restart_failed_pipeline()
        assert pipeline_manager.restart_count == 1

    def test_restart_failed_pipeline_resets_restart_count_if_pipeline_recovers(self):
        pipeline_manager = PipelineManager(self.config)
        pipeline_manager._pipelines = [mock.MagicMock()]
        assert pipeline_manager.restart_count == 0
        pipeline_manager._pipelines[0].is_alive.return_value = False
        pipeline_manager.restart_failed_pipeline()
        assert pipeline_manager.restart_count == 1
        pipeline_manager._pipelines[0].is_alive.return_value = False
        pipeline_manager.restart_failed_pipeline()
        assert pipeline_manager.restart_count == 2
        pipeline_manager._pipelines[0].is_alive.return_value = True
        pipeline_manager.restart_failed_pipeline()
        assert pipeline_manager.restart_count == 0

    @mock.patch("time.sleep")
    def test_restart_failed_pipeline_resets_restart_timeout_if_pipelines_recovers(self, _):
        pipeline_manager = PipelineManager(self.config)
        pipeline_manager._pipelines = [mock.MagicMock()]
        restart_timeout = pipeline_manager.restart_timeout_ms
        for _ in range(0, 3):
            pipeline_manager._pipelines[0].is_alive.return_value = False
            pipeline_manager.restart_failed_pipeline()
            restart_timeout *= 2
            assert pipeline_manager.restart_timeout_ms == restart_timeout

        pipeline_manager._pipelines[0].is_alive.return_value = True
        pipeline_manager.restart_failed_pipeline()
        assert pipeline_manager.restart_timeout_ms <= 1000
        assert pipeline_manager.restart_timeout_ms < restart_timeout

    @mock.patch("time.sleep")
    def test_restart_failed_pipeline_restarts_immediately_on_negative_restart_count_parameter(
        self, mock_time_sleep, config_path
    ):
        config = Configuration.from_sources([str(config_path)])
        config.restart_count = -1
        pipeline_manager = PipelineManager(config)
        pipeline_manager._pipelines = [mock.MagicMock()]
        pipeline_manager._pipelines[0].is_alive.return_value = False
        pipeline_manager.restart_failed_pipeline()
        mock_time_sleep.assert_not_called()

    def test_restart_injects_healthcheck_functions(self):
        pipeline_manager = PipelineManager(self.config)
        pipeline_manager.prometheus_exporter = mock.MagicMock()
        pipeline_manager._pipelines = [mock.MagicMock()]
        pipeline_manager.restart()
        pipeline_manager.prometheus_exporter.update_healthchecks.assert_called()

    def test_reload_calls_set_count_twice(self):
        with mock.patch.object(self.manager, "set_count") as mock_set_count:
            self.manager.reload()
            # drains pipelines down to 0 and scales up to 3 afterwards
            mock_set_count.assert_has_calls([mock.call(0), mock.call(3)])

    def test_should_exit_returns_bool_based_on_restart_count(self):
        self.config.restart_count = 2
        manager = PipelineManager(self.config)
        assert not manager.should_exit()
        manager.restart_count = 1
        assert not manager.should_exit()
        manager.restart_count = 2
        assert manager.should_exit()

    def test_stop_calls_stop_on_loghandler(self):
        manager = PipelineManager(self.config)
        manager.loghandler = mock.MagicMock()
        manager.stop()
        manager.loghandler.stop.assert_called()

    def test_setup_error_queue_sets_error_queue_and_starts_listener(self):
        self.config.error_output = {"dummy": {"type": "dummy_output"}}
        with mock.patch("logprep.framework.pipeline_manager.OutputQueueListener"):
            with mock.patch("logprep.framework.pipeline_manager.ThrottlingQueue") as mock_queue:
                mock_queue.get.return_value = "not null"
                manager = PipelineManager(self.config)
        assert manager.error_queue is not None
        assert manager._error_listener is not None
        manager._error_listener.start.assert_called()  # pylint: disable=no-member

    def test_setup_does_not_sets_error_queue_if_no_error_output(self):
        self.config.error_output = {}
        manager = PipelineManager(self.config)
        assert manager.error_queue is None
        assert manager._error_listener is None

    def test_setup_error_queue_raises_system_exit_if_error_listener_fails(self):
        self.config.error_output = {"dummy": {"type": "dummy_output"}}
        with mock.patch("logprep.framework.pipeline_manager.OutputQueueListener") as mock_listener:
            mock_queue_listener = mock.MagicMock()
            mock_queue_listener.sentinel = None
            mock_listener.return_value = mock_queue_listener
            with mock.patch("logprep.framework.pipeline_manager.ThrottlingQueue.get") as mock_get:
                mock_get.return_value = None
                with pytest.raises(
                    SystemExit, match=str(EXITCODES.ERROR_OUTPUT_NOT_REACHABLE.value)
                ):
                    PipelineManager(self.config)

    def test_stop_calls_stop_on_error_listener(self):
        self.config.error_output = {"dummy": {"type": "dummy_output"}}
        with mock.patch("logprep.framework.pipeline_manager.OutputQueueListener"):
            with mock.patch("logprep.framework.pipeline_manager.ThrottlingQueue.get") as mock_get:
                mock_get.return_value = "not None"
                manager = PipelineManager(self.config)
                manager.stop()
        manager._error_listener.stop.assert_called()  # pylint: disable=no-member

    def test_restart_with_error_output_calls_pipeline_with_error_queue(self):
        self.config.error_output = {"dummy": {"type": "dummy_output"}}
        with mock.patch("multiprocessing.Process"):
            with mock.patch("logprep.framework.pipeline_manager.Pipeline") as mock_pipeline:
                with mock.patch("logprep.framework.pipeline_manager.OutputQueueListener"):
                    with mock.patch(
                        "logprep.framework.pipeline_manager.ThrottlingQueue.get"
                    ) as mock_get:
                        mock_get.return_value = "not None"
                        manager = PipelineManager(self.config)
                        manager.restart()
        mock_pipeline.assert_called()
        mock_pipeline.assert_called_with(
            pipeline_index=3,  # last call index
            config=manager._configuration,
            error_queue=manager.error_queue,
        )

    def test_restart_without_error_output_calls_pipeline_with_error_queue(self):
        self.config.error_output = {}
        with mock.patch("multiprocessing.Process"):
            with mock.patch("logprep.framework.pipeline_manager.Pipeline") as mock_pipeline:
                with mock.patch("logprep.framework.pipeline_manager.OutputQueueListener"):
                    with mock.patch(
                        "logprep.framework.pipeline_manager.ThrottlingQueue.get"
                    ) as mock_get:
                        mock_get.return_value = "not None"
                        manager = PipelineManager(self.config)
                        manager.restart()
        mock_pipeline.assert_called()
        mock_pipeline.assert_called_with(
            pipeline_index=3,  # last call index
            config=manager._configuration,
            error_queue=None,
        )


class TestThrottlingQueue:

    def test_throttling_queue_is_multiprocessing_queue(self):
        queue = ThrottlingQueue(multiprocessing.get_context(), 100)
        assert isinstance(queue, ThrottlingQueue)
        assert isinstance(queue, multiprocessing.queues.Queue)

    def test_throttling_put_calls_parent(self):
        queue = ThrottlingQueue(multiprocessing.get_context(), 100)
        with mock.patch.object(multiprocessing.queues.Queue, "put") as mock_put:
            queue.put("test")
            mock_put.assert_called_with("test", block=True, timeout=None)

    def test_throttling_put_throttles(self):
        queue = ThrottlingQueue(multiprocessing.get_context(), 100)
        with mock.patch.object(queue, "throttle") as mock_throttle:
            queue.put("test")
            mock_throttle.assert_called()

    def test_throttle_sleeps(self):
        with mock.patch("time.sleep") as mock_sleep:
            queue = ThrottlingQueue(multiprocessing.get_context(), 100)
            with mock.patch.object(queue, "qsize", return_value=95):
                queue.throttle()
            mock_sleep.assert_called()

    def test_throttle_sleep_time_increases_with_qsize(self):
        with mock.patch("time.sleep") as mock_sleep:
            queue = ThrottlingQueue(multiprocessing.get_context(), 100)
            with mock.patch.object(queue, "qsize", return_value=91):
                queue.throttle()
            first_sleep_time = mock_sleep.call_args[0][0]
            mock_sleep.reset_mock()
            with mock.patch.object(queue, "qsize", return_value=95):
                queue.throttle()
            assert mock_sleep.call_args[0][0] > first_sleep_time


class TestOutputQueueListener:

    @pytest.mark.parametrize(
        "parameters, error",
        [
            (
                {
                    "config": {"random_name": {"type": "dummy_output"}},
                    "queue": ThrottlingQueue(multiprocessing.get_context(), 100),
                    "target": "random",
                },
                None,
            ),
            (
                {
                    "config": {"random_name": {"type": "dummy_output"}},
                    "queue": ThrottlingQueue(multiprocessing.get_context(), 100),
                    "target": lambda x: x,
                },
                TypeError,
            ),
            (
                {
                    "config": {"random_name": {"type": "dummy_output"}},
                    "queue": "I am not a queue",
                    "target": "random",
                },
                TypeError,
            ),
            (
                {
                    "config": "I am not a config",
                    "queue": ThrottlingQueue(multiprocessing.get_context(), 100),
                    "target": "random",
                },
                TypeError,
            ),
        ],
    )
    def test_sets_parameters(self, parameters, error):
        if error:
            with pytest.raises(error):
                OutputQueueListener(**parameters)
        else:
            OutputQueueListener(**parameters)

    def test_init_sets_process_but_does_not_start_it(self):
        target = "store"
        queue = ThrottlingQueue(multiprocessing.get_context(), 100)
        output_config = {"random_name": {"type": "dummy_output"}}
        listener = OutputQueueListener(queue, target, output_config)
        assert listener._process is not None
        assert isinstance(listener._process, multiprocessing.Process)
        assert not listener._process.is_alive()

    def test_init_sets_process_target(self):
        target = "store"
        output_config = {"random_name": {"type": "dummy_output"}}
        queue = ThrottlingQueue(multiprocessing.get_context(), 100)
        with mock.patch("multiprocessing.Process") as mock_process:
            listener = OutputQueueListener(queue, target, output_config)
        mock_process.assert_called_with(target=listener._listen, daemon=True)

    def test_start_starts_process(self):
        target = "store"
        output_config = {"random_name": {"type": "dummy_output"}}
        queue = ThrottlingQueue(multiprocessing.get_context(), 100)
        listener = OutputQueueListener(queue, target, output_config)
        with mock.patch.object(listener._process, "start") as mock_start:
            listener.start()
        mock_start.assert_called()

    @mock.patch(
        "logprep.framework.pipeline_manager.OutputQueueListener.get_output_instance",
        new=mock.MagicMock(),
    )
    def test_sentinel_breaks_while_loop(self):
        target = "store"
        output_config = {"random_name": {"type": "dummy_output"}}
        queue = ThrottlingQueue(multiprocessing.get_context(), 100)
        listener = OutputQueueListener(queue, target, output_config)
        listener.queue.put(listener.sentinel)
        with mock.patch("logging.Logger.debug") as mock_debug:
            listener._listen()
        mock_debug.assert_called_with("Got sentinel. Stopping listener.")

    def test_stop_injects_sentinel(self):
        target = "store"
        output_config = {"random_name": {"type": "dummy_output"}}
        with mock.patch("multiprocessing.Process"):
            queue = ThrottlingQueue(multiprocessing.get_context(), 100)
            listener = OutputQueueListener(queue, target, output_config)
            with mock.patch.object(queue, "put") as mock_put:
                listener.stop()
            mock_put.assert_called_with(listener.sentinel)

    def test_stop_joins_process(self):
        target = "store"
        output_config = {"random_name": {"type": "dummy_output"}}
        with mock.patch("multiprocessing.Process"):
            queue = ThrottlingQueue(multiprocessing.get_context(), 100)
            listener = OutputQueueListener(queue, target, output_config)
            listener.stop()
            listener._process.join.assert_called()

    def test_listen_calls_target(self):
        target = "store"
        output_config = {"random_name": {"type": "dummy_output"}}
        queue = ThrottlingQueue(multiprocessing.get_context(), 100)
        queue.empty = mock.MagicMock(return_value=True)
        with mock.patch("logprep.connector.dummy.output.DummyOutput.store") as mock_store:
            listener = OutputQueueListener(queue, target, output_config)
            listener.queue.put("test")
            listener.queue.put(listener.sentinel)
            listener._listen()
        mock_store.assert_called_with("test")

<<<<<<< HEAD
    def test_listen_calls_getter_refresh(self):
        output_config = {"random_name": {"type": "dummy_output"}}
        queue = ThrottlingQueue(multiprocessing.get_context(), 100)
        queue.empty = mock.MagicMock(return_value=True)
        with mock.patch(
            "logprep.framework.pipeline_manager.refresh_getters"
        ) as mock_refresh_getters:
            listener = OutputQueueListener(queue, "store", output_config)
            listener.queue.put(listener.sentinel)
            listener._listen()
            mock_refresh_getters.assert_called_once()
=======
    def test_listen_calls_run_pending_tasks(self):
        target = "store"
        output_config = {"random_name": {"type": "dummy_output"}}
        queue = ThrottlingQueue(multiprocessing.get_context(), 100)
        queue.empty = mock.MagicMock(return_value=True)
        with mock.patch("logprep.abc.component.Component.run_pending_tasks") as mock_run_tasks:
            listener = OutputQueueListener(queue, target, output_config)
            listener.queue.put("test")
            listener.queue.put(listener.sentinel)
            listener._listen()
        mock_run_tasks.assert_called()
>>>>>>> 73ec0d99

    def test_listen_creates_component(self):
        target = "store"
        output_config = {"random_name": {"type": "dummy_output"}}
        queue = ThrottlingQueue(multiprocessing.get_context(), 100)
        queue.empty = mock.MagicMock(return_value=True)
        listener = OutputQueueListener(queue, target, output_config)
        with mock.patch("logprep.factory.Factory.create") as mock_create:
            listener.queue.put("test")
            listener.queue.put(listener.sentinel)
            listener._listen()
        mock_create.assert_called_with(output_config)

    def test_listen_setups_component(self):
        target = "store"
        output_config = {"random_name": {"type": "dummy_output"}}
        queue = ThrottlingQueue(multiprocessing.get_context(), 100)
        queue.empty = mock.MagicMock(return_value=True)
        listener = OutputQueueListener(queue, target, output_config)
        with mock.patch("logprep.connector.dummy.output.DummyOutput.setup") as mock_setup:
            listener.queue.put("test")
            listener.queue.put(listener.sentinel)
            listener._listen()
        mock_setup.assert_called()

    def test_get_component_instance_raises_if_setup_not_successful(self):
        target = "store"
        output_config = {"random_name": {"type": "dummy_output"}}
        queue = ThrottlingQueue(multiprocessing.get_context(), 100)
        listener = OutputQueueListener(queue, target, output_config)
        with mock.patch("logprep.connector.dummy.output.DummyOutput.setup") as mock_setup:
            mock_setup.side_effect = SystemExit(4)
            with pytest.raises(SystemExit, match="4"):
                listener._listen()

    def test_listen_calls_component_shutdown_by_injecting_sentinel(self):
        target = "store"
        output_config = {"random_name": {"type": "dummy_output"}}
        queue = ThrottlingQueue(multiprocessing.get_context(), 100)
        queue.empty = mock.MagicMock(return_value=True)
        listener = OutputQueueListener(queue, target, output_config)
        with mock.patch("logprep.connector.dummy.output.DummyOutput.shut_down") as mock_shutdown:
            listener.queue.put("test")
            listener.queue.put(listener.sentinel)
            listener._listen()
        mock_shutdown.assert_called()

    @mock.patch(
        "logprep.framework.pipeline_manager.OutputQueueListener.get_output_instance",
        new=mock.MagicMock(),
    )
    def test_listen_drains_queue_on_shutdown(self):
        target = "store"
        output_config = {"random_name": {"type": "dummy_output"}}
        queue = multiprocessing.Queue()
        listener = OutputQueueListener(queue, target, output_config)
        listener.queue.put(listener.sentinel)
        listener.queue.put("test")
        listener._listen()
        assert listener.queue.qsize() == 0

    @mock.patch(
        "logprep.framework.pipeline_manager.OutputQueueListener.get_output_instance",
        new=mock.MagicMock(),
    )
    def test_listen_ensures_error_queue_is_closed_after_drained(self):
        target = "store"
        output_config = {"random_name": {"type": "dummy_output"}}
        queue = ThrottlingQueue(multiprocessing.get_context(), 100)
        listener = OutputQueueListener(queue, target, output_config)
        listener.queue.put(listener.sentinel)
        listener._listen()
        with pytest.raises(ValueError, match="is closed"):
            listener.queue.put("test")

    @mock.patch(
        "logprep.framework.pipeline_manager.OutputQueueListener.get_output_instance",
    )
    def test_listen_ignores_sync_item_1_and_sentinel(self, mock_get_output_instance):
        mock_component = mock.MagicMock()
        mock_target = mock.MagicMock()
        mock_component.store = mock_target
        mock_get_output_instance.return_value = mock_component
        target = "store"
        output_config = {"random_name": {"type": "dummy_output"}}
        queue = ThrottlingQueue(multiprocessing.get_context(), 100)
        listener = OutputQueueListener(queue, target, output_config)
        listener.queue.put(1)
        listener.queue.put(listener.sentinel)
        listener._listen()
        mock_target.assert_not_called()

    @mock.patch(
        "logprep.framework.pipeline_manager.OutputQueueListener.get_output_instance",
    )
    @mock.patch("logging.Logger.error")
    def test_listen_logs_event_on_unexpected_exception(self, mock_error, mock_get_output_instance):
        mock_component = mock.MagicMock()
        mock_target = mock.MagicMock()
        mock_target.side_effect = Exception("TestException")
        mock_component.store = mock_target
        mock_get_output_instance.return_value = mock_component
        target = "store"
        output_config = {"random_name": {"type": "dummy_output"}}
        queue = ThrottlingQueue(multiprocessing.get_context(), 100)
        listener = OutputQueueListener(queue, target, output_config)
        event = {"event": "test"}
        listener.queue.put(event)
        listener.queue.put(listener.sentinel)
        time.sleep(0.1)  # test will sometimes fail without it, probably due to ThrottlingQueue
        listener._listen()
        expected_error_log = (
            f"[Error Event] Couldn't enqueue error item due to: TestException | Item: '{event}'"
        )
        mock_error.assert_called_with(expected_error_log)

    @mock.patch(
        "logprep.framework.pipeline_manager.OutputQueueListener.get_output_instance",
        new=mock.MagicMock(),
    )
    def test_drain_queue_ignores_sync_item_1_and_sentinel(self):
        target = "store"
        output_config = {"random_name": {"type": "dummy_output"}}
        queue = ThrottlingQueue(multiprocessing.get_context(), 100)
        listener = OutputQueueListener(queue, target, output_config)
        listener.queue.put(1)
        listener.queue.put(listener.sentinel)
        mock_target = mock.MagicMock()
        listener._drain_queue(mock_target)
        mock_target.assert_not_called()

    @mock.patch(
        "logprep.framework.pipeline_manager.OutputQueueListener.get_output_instance",
        new=mock.MagicMock(),
    )
    @mock.patch("logging.Logger.error")
    def test_drain_queue_logs_event_on_unexpected_exception(self, mock_error):
        target = "store"
        output_config = {"random_name": {"type": "dummy_output"}}
        queue = ThrottlingQueue(multiprocessing.get_context(), 100)
        listener = OutputQueueListener(queue, target, output_config)
        event = {"event": "test"}
        listener.queue.put(event)
        mock_target = mock.MagicMock()
        mock_target.side_effect = Exception("TestException")
        time.sleep(0.1)  # test will sometimes fail without it, probably due to ThrottlingQueue
        listener._drain_queue(mock_target)
        expected_error_log = (
            f"[Error Event] Couldn't enqueue error item due to: TestException | Item: '{event}'"
        )
        mock_error.assert_called_with(expected_error_log)<|MERGE_RESOLUTION|>--- conflicted
+++ resolved
@@ -553,7 +553,18 @@
             listener._listen()
         mock_store.assert_called_with("test")
 
-<<<<<<< HEAD
+    def test_listen_calls_run_pending_tasks(self):
+        target = "store"
+        output_config = {"random_name": {"type": "dummy_output"}}
+        queue = ThrottlingQueue(multiprocessing.get_context(), 100)
+        queue.empty = mock.MagicMock(return_value=True)
+        with mock.patch("logprep.abc.component.Component.run_pending_tasks") as mock_run_tasks:
+            listener = OutputQueueListener(queue, target, output_config)
+            listener.queue.put("test")
+            listener.queue.put(listener.sentinel)
+            listener._listen()
+        mock_run_tasks.assert_called()
+
     def test_listen_calls_getter_refresh(self):
         output_config = {"random_name": {"type": "dummy_output"}}
         queue = ThrottlingQueue(multiprocessing.get_context(), 100)
@@ -564,20 +575,7 @@
             listener = OutputQueueListener(queue, "store", output_config)
             listener.queue.put(listener.sentinel)
             listener._listen()
-            mock_refresh_getters.assert_called_once()
-=======
-    def test_listen_calls_run_pending_tasks(self):
-        target = "store"
-        output_config = {"random_name": {"type": "dummy_output"}}
-        queue = ThrottlingQueue(multiprocessing.get_context(), 100)
-        queue.empty = mock.MagicMock(return_value=True)
-        with mock.patch("logprep.abc.component.Component.run_pending_tasks") as mock_run_tasks:
-            listener = OutputQueueListener(queue, target, output_config)
-            listener.queue.put("test")
-            listener.queue.put(listener.sentinel)
-            listener._listen()
-        mock_run_tasks.assert_called()
->>>>>>> 73ec0d99
+        mock_refresh_getters.assert_called_once()
 
     def test_listen_creates_component(self):
         target = "store"
