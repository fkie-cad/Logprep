version: 1
process_count: 3
timeout: 0.1

pipeline:
  - dissector:
      type: dissector
      specific_rules:
<<<<<<< HEAD
        - tests/testdata/unit/dissector
      generic_rules:
        - tests/testdata/unit/dissector
=======
        - tests/testdata/unit/dissector/specific_rules/
      generic_rules:
        - tests/testdata/unit/dissector/generic_rules/
  - calculatorname:
      type: calculator
      specific_rules:
        - tests/testdata/unit/calculator/generic_rules
      generic_rules:
        - tests/testdata/unit/calculator/specific_rules
>>>>>>> a60bed5b
  - labelername:
      type: labeler
      schema: tests/testdata/unit/labeler/schemas/schema3.json
      include_parent_labels: true
      specific_rules:
        - tests/testdata/unit/labeler/rules/specific/
      generic_rules:
        - tests/testdata/unit/labeler/rules/generic/
  - pseudonymizer:
      type: pseudonymizer
      pubkey_analyst: tests/testdata/unit/pseudonymizer/example_analyst_pub.pem
      pubkey_depseudo: tests/testdata/unit/pseudonymizer/example_depseudo_pub.pem
      regex_mapping: tests/testdata/unit/pseudonymizer/rules/regex_mapping.yml
      hash_salt: a_secret_tasty_ingredient
      outputs:
        - kafka_output: pseudonyms
      specific_rules:
        - tests/testdata/unit/pseudonymizer/rules/specific/
      generic_rules:
        - tests/testdata/unit/pseudonymizer/rules/generic/
      max_cached_pseudonyms: 1000000

input:
  kafka_input:
    type: confluentkafka_input
    topic: consumer
    kafka_config:
      bootstrap.servers: "127.0.0.1:9092"
      group.id: "cgroup"
      enable.auto.commit: "true"
      session.timeout.ms: "6000"
      auto.offset.reset: "smallest"
      enable.auto.offset.store: "true"
output:
  kafka_output:
    type: confluentkafka_output
    topic: producer
    error_topic: producer_error
    flush_timeout: 30
    send_timeout: 2
    kafka_config:
      bootstrap.servers: "127.0.0.1:9092"
      acks: "-1"
      compression.type: none
  kafka:
    type: confluentkafka_output
    topic: producer
    error_topic: producer_error
    flush_timeout: 30
    send_timeout: 2
    kafka_config:
      bootstrap.servers: "127.0.0.1:9092"
      acks: "-1"
      compression.type: none<|MERGE_RESOLUTION|>--- conflicted
+++ resolved
@@ -6,11 +6,6 @@
   - dissector:
       type: dissector
       specific_rules:
-<<<<<<< HEAD
-        - tests/testdata/unit/dissector
-      generic_rules:
-        - tests/testdata/unit/dissector
-=======
         - tests/testdata/unit/dissector/specific_rules/
       generic_rules:
         - tests/testdata/unit/dissector/generic_rules/
@@ -20,7 +15,6 @@
         - tests/testdata/unit/calculator/generic_rules
       generic_rules:
         - tests/testdata/unit/calculator/specific_rules
->>>>>>> a60bed5b
   - labelername:
       type: labeler
       schema: tests/testdata/unit/labeler/schemas/schema3.json
