--- conflicted
+++ resolved
@@ -20,12 +20,10 @@
 ### Features
 
 * add support for rule files with suffix `.yaml`
-<<<<<<< HEAD
 * added a new confluent kafka generator, can be invoked with the kafka2 command
 * added --verify option to the generate http command to activate ssl verification and possible set a certificate path
-=======
 * add a feature to the preprocessor `log_arrival_time_target_field` to backup the original content on a preexisting target parent field in case of errors during preprocessing
->>>>>>> 6e2b3bb9
+
 
 ### Improvements
 
