--- conflicted
+++ resolved
@@ -4,13 +4,10 @@
 ### Breaking
 ### Features
 ### Improvements
-<<<<<<< HEAD
-
+
+* replace `BaseException` with `Exception` for custom errors
 * refactor `generic_resolver` to validate rules on startup instead of application of each rule
 
-=======
-* replace `BaseException` with `Exception` for custom errors
->>>>>>> 81d68978
 ### Bugfix
 
 - fix `confluent_kafka.store_offsets` if `last_valid_record` is `None`, can happen if a rebalancing happens
