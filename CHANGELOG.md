--- conflicted
+++ resolved
@@ -30,11 +30,8 @@
 * add logprep http output connector
 * add pseudonymization tools to logprep -> see: `logprep pseudo --help`
 * add `restart_count` parameter to configuration
-<<<<<<< HEAD
+* add option `mode` to `pseudonymizer` processor and to pseudonymization tools to chose the AES Mode for encryption and decryption
 * add retry mechanism to opensearch parallel bulk, if opensearch returns 429 `rejected_execution_exception`
-=======
-* add option `mode` to `pseudonymizer` processor and to pseudonymization tools to chose the AES Mode for encryption and decryption
->>>>>>> d2f22ee7
 
 ### Improvements
 
