--- conflicted
+++ resolved
@@ -7,20 +7,17 @@
 * retrieve oauth token automatically from different oauth endpoints by introducing an additional file to 
   define the credentials for every configuration source
 
-<<<<<<< HEAD
+
 * reimplementation of HTTP Input Connector with following Features:
   * Wildcard based HTTP Request routing
   * Regex based HTTP Request routing
   * Improvements in thread-based runtime
   * Configuration and possibility to add metadata
 
-#### Improvements
-=======
 ### Improvements
 
 * remove `versioneer` dependency in favor of `setuptools-scm`
 
->>>>>>> fd0eb4c5
 ### Bugfix
 
 * fix version string of release versions
