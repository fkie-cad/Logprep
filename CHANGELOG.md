## next release

## Features

* Add generic processor interface `logprep.abc.processor.Processor`
* Add `delete` processor to be used with rules.
* Delete `donothing` processor
* Add `attrs` based `Config` classes for each processor
* Add validation of processor config in config class
* Make all processors using python `__slots__`
* Add `ProcessorRegistry` to register all processors
* Remove plugins feature
* Add `ProcessorConfiguration` as an adapter to create configuration for processors
* Remove all specific processor factories in favor of `logprep.processor.processor_factory.ProcessorFactory`
* Rewrite `ProcessorFactory`
* Automate processor configuration documentation
* generalize config parameter for using tld lists to `tld_lists` for `domain_resolver`, `domain_label_extractor`, `pseudonymizer`
<<<<<<< HEAD
* Add functionality to generic adder to add data from MySQL tables
=======
* refactor `domain_resolver` to make code cleaner and increase test coverage
>>>>>>> e67d0ed3

## Bugfixes

* remove `ujson` dependency because of CVE
<|MERGE_RESOLUTION|>--- conflicted
+++ resolved
@@ -15,11 +15,8 @@
 * Rewrite `ProcessorFactory`
 * Automate processor configuration documentation
 * generalize config parameter for using tld lists to `tld_lists` for `domain_resolver`, `domain_label_extractor`, `pseudonymizer`
-<<<<<<< HEAD
 * Add functionality to generic adder to add data from MySQL tables
-=======
 * refactor `domain_resolver` to make code cleaner and increase test coverage
->>>>>>> e67d0ed3
 
 ## Bugfixes
 
