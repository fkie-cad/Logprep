## Upcoming Changes

## next release
### Breaking

### Features

### Improvements

<<<<<<< HEAD
* add PseudonymEvent Class
=======
* add SreEvent class
>>>>>>> d9dbb685
* add LogEvent class
* implement abstract Event class to encapsulate event data, processing state, warnings, and errors
* integrate dotted field handling methods directly into Event, enabling structured field access and manipulation
* support event identity and hashability based on data, allowing usage in sets and as dictionary keys

* implement EventState class to manage the lifecycle of log events
* integrate a finite state machine to control valid state transitions

* add ng packages as namespace in dirs 'unit' and 'logprep' as preparation for new architecture implementation
* add abstract EventMetadata class and KafkaInputMetadata class

### Bugfix

## 17.0.0
### Breaking

* removed the deprecated kafka generator. The new generator previously available via the kafka2 CLI has been renamed to kafka.

### Features

* add `replacer` processor to replace substrings in fields using a syntax similar to the `dissector`
* add custom yaml tag `!include PATH_TO_YAML_FILE` that allows to include other yaml files.
* add custom yaml tags `!set_anchor ANCHOR_NAME` and `!load_anchor ANCHOR_NAME` that allow to use anchors across documents inside a file/stream.

### Improvements

* ensured that "_test.json" files are not loaded as rules
* introduce new logger `Config`
* refactor config refresh behavior from `logprep.runner` to `logprep.util.configuration`
* refactor config related metrics from `logprep.runner` to `logprep.util.configuration`
* added a log message for recovering config refresh mechanic from failing source

### Bugfix

* Fixed logging error in _revoke_callback() by adding error handling
* Fixed endless loading in logprep test config
* prevent the auto rule tester from loading rules directly defined inside the config, since they break the auto rule tester and can't have tests anyways
* Fixed typo and broken link in documentation
* Fixed assign_callback error in confluentkafka input
* Fixed error logging in ` _get_configuration`, which caused the github checks to fail
* Resolved `mypy` errors in `BaseProcessorTestCase.` by ensuring `self.object` and `self.patchers` are not `None` before accessing attributes.
* Fix domain resolver errors for invalid domains
* Fixed deprecation warnings caused by datetime when using Python >= 3.12
* Fixed timestamp and timezone mismatch issue
* Fixed a bug where config refresh interval was not reset to original interval after recovering from source related failures (i.e. http timeouts)
* Fixed inconsistent generator statistics report during multithreading by making it thread safe


## 16.1.0
### Deprecations

* the generator input config now uses target instead of the deprecated target_path.

### Features

* adds new config parameter `event_original_field` to http input which can be used to write the original event in a designated target field
* adds a new preprocessor `add_full_event_to_target_field` which adds the full event as an escaped string to a designated target field
* added a new confluent kafka generator, can be invoked with the kafka2 command
* added --verify option to the generate http command to activate ssl verification and possible set a certificate path

### Improvements

* reworked the http generator input class to general input class for http and confluent_kafka
* rewrote the input class into seperate classes including batcher, sender, fileloader, input
* reworked the generator http controller into a general generator controller
* updated documentation for the new generator

### Bugfix

* prevent restart timeout for pipelines to rise infinitely

## 16.0.0
### Breaking

* remove `hyperscan_resolver` processor because it is not significantly faster as the `generic_resolver` with enabled cache

### Features

* add support for rule files with suffix `.yaml`
* add a feature to the preprocessor `log_arrival_time_target_field` to backup the original content on a preexisting target parent field in case of errors during preprocessing


### Improvements

* removes `colorama` dependency
* reimplemented the rule loading mechanic
* removes `rstr` dependency
* add mypy to ci
* use official python image again and mitigate setuptools related CVE by uninstalling it system wide
* refactored code quality pipeline to apply DRY
* rewrote pre-detection tests

### Bugfix

* fixes a bug with lucene regex and parentheses
* fixes a conflict between lucene filter and the Crypto module
* fixes error in `_handle_warning_error` that broke up tags into characters if the original tag was not a list
* fixes bug in `OAuthClientCredentialsFlow` where the first request session was not closed and overwritten


## 15.1.0
### Breaking
### Features

* add multiarch container builds for AMD64 and ARM64

### Improvements
### Bugfix

## 15.0.0
### Breaking

* drop support for python 3.10 and add support for python 3.13
* `CriticalInputError` is raised when the input preprocessor values can't be set, this was so far only true
  for the hmac preprocessor, but is now also applied for all other preprocessors.
* fix `delimiter` typo in `StringSplitterRule` configuration
* removed the configuration `tld_lists` in `domain_resolver`, `domain_label_extractor` and `pseudonymizer` as
the list is now fixed inside the packaged logprep
* remove SQL feature from `generic_adder`, fields can only be added from rule config or from file
* use a single rule tree instead of a generic and a specific rule tree
* replace the `extend_target_list` parameter with `merge_with_target` for improved naming clarity
and functionality across `FieldManager` based processors (e.g., `FieldManager`, `Clusterer`,
`GenericAdder`).

### Features

* configuration of `initContainers` in logprep helm chart is now possible

### Improvements

* fix `requester` documentation
* replace `BaseException` with `Exception` for custom errors
* refactor `generic_resolver` to validate rules on startup instead of application of each rule
* regex pattern lists for the `generic_resolver` are pre-compiled
* regex matching from lists in the `generic_resolver` is cached
* matching in the `generic_resolver` can be case-insensitive
* rewrite the helper method `add_field_to` such that it always raises an `FieldExistsWarning` instead of return a bool.
* add new helper method `add_fields_to` to directly add multiple fields to one event
* refactored some processors to make use of the new helper methods
* add `pre-commit` hooks to the repository, install new dev dependency and run `pre-commit install` in the root dir
* the default `securityContext`for the pod is now configurable
* allow `TimeParser` to get the current time with a specified timezone instead of always using local time and setting the timezone to UTC
* remove `tldextract` dependency
* remove `urlextract` dependency
* fix wrong documentation for `timestamp_differ`
* add container signatures to images build in ci pipeline
* add sbom to images build in ci pipeline
* `FieldManager` supports merging dictionaries

### Bugfix

* fix `confluent_kafka.store_offsets` if `last_valid_record` is `None`, can happen if a rebalancing happens
  before the first message was pulled.
* fix pseudonymizer cache metrics not updated
* fix incorrect timezones for log arrival time and delta time in input preprocessing
* fix `_get_value` in `FilterExpression` so that keys don't match on values
* fix `auto_rule_tester` to work with `LOGPREP_BYPASS_RULE_TREE` enabled
* fix `opensearch_output` not draining `message_backlog` on shutdown
* silence `FieldExists` warning in metrics when `LOGPREP_APPEND_MEASUREMENT_TO_EVENT` is active

## 14.0.0
### Breaking

* remove AutoRuleCorpusTester
* removes the option to use synchronous `bulk` or `parallel_bulk` operation in favor of `parallel_bulk` in `opensearch_output`
* reimplement error handling by introducing the option to configure an error output
  * if no error output is configured, failed event will be dropped

### Features

* adds health check endpoint to metrics on path `/health`
* changes helm chart to use new readiness check
* adds `healthcheck_timeout` option to all components to tweak the timeout of healthchecks
* adds `desired_cluster_status` option to opensearch output to signal healthy cluster status
* initially run health checks on setup for every configured component
* make `imagePullPolicy` configurable for helm chart deployments
* it is now possible to use Lucene compliant Filter Expressions
* make `terminationGracePeriodSeconds` configurable in helm chart values
* adds ability to configure error output
* adds option `default_op_type` to `opensearch_output` connector to set the default operation for indexing documents (default: index)
* adds option `max_chunk_bytes` to `opensearch_output` connector to set the maximum size of the request in bytes (default: 100MB)
* adds option `error_backlog_size` to logprep configuration to configure the queue size of the error queue
* the opensearch default index is now only used for processed events, errors will be written to the error output, if configured

### Improvements

* remove AutoRuleCorpusTester
* adds support for rust extension development
* adds prebuilt wheels for architectures `x86_64` on `manylinux` and `musllinux` based linux platforms to releases
* add manual how to use local images with minikube example setup to documentation
* move `Configuration` to top level of documentation
* add `CONTRIBUTING` file
* sets the default for `flush_timeout` and `send_timeout` in `kafka_output` connector to `0` seconds
* changed python base image for logprep to `bitnami/python` in cause of better CVE governance

### Bugfix

* ensure `logprep.abc.Component.Config` is immutable and can be applied multiple times
* remove lost callback reassign behavior from `kafka_input` connector
* remove manual commit option from `kafka_input` connector
* pin `mysql-connector-python` to >=9.1.0 to accommodate for CVE-2024-21272 and update `MySQLConnector` to work with the new version

## 13.1.2
### Bugfix

* fixes a bug not increasing but decreasing timeout throttle factor of ThrottlingQueue
* handle DecodeError and unexpected Exceptions on requests in `http_input` separately
* fixes unbound local error in http input connector

## 13.1.1
### Improvements

* adds ability to bypass the processing of events if there is no pipeline. This is useful for pure connector deployments.
* adds experimental feature to bypass the rule tree by setting `LOGPREP_BYPASS_RULE_TREE` environment variable

### Bugfix

* fixes a bug in the `http_output` used by the http generator, where the timeout parameter does only set the read_timeout not the write_timeout
* fixes a bug in the `http_input` not handling decode errors

## 13.1.0
### Features

* `pre_detector` now normalizes timestamps with configurable parameters timestamp_field, source_format, source_timezone and target_timezone
* `pre_detector` now writes tags in failure cases
* `ProcessingWarnings` now can write `tags` to the event
* add `timeout` parameter to logprep http generator to set the timeout in seconds for requests
* add primitive rate limiting to `http_input` connector

### Improvements

* switch to `uvloop` as default loop for the used threaded http uvicorn server
* switch to `httptools` as default http implementation for the used threaded http uvicorn server

### Bugfix

* remove redundant chart features for mounting secrets

## 13.0.1

### Improvements

* a result object was added to processors and pipelines
  * each processor returns an object including the processor name, generated extra_data, warnings
    and errors
  * the pipeline returns an object with the list of all processor result objects
* add kubernetes opensiem deployment example
* move quickstart setup to compose example

### Bugfix

* This release limits the mysql-connector-python dependency to have version less the 9

## 13.0.0

### Breaking

* This release limits the maximum python version to `3.12.3` because of the issue
[#612](https://github.com/fkie-cad/Logprep/issues/612).
* Remove `normalizer` processor, as it's functionality was replaced by the `grokker`, `timestamper` and `field_manager` processors
* Remove `elasticsearch_output` connector to reduce maintenance effort

### Features

* add a helm chart to install logprep in kubernetes based environments

### Improvements

* add documentation about behavior of the `timestamper` on `ISO8601` and `UNIX` time parsing
* add unit tests for helm chart templates
* add helm to github actions runner
* add helm chart release to release pipeline

### Bugfix

* fixes a bug where it could happen that a config value could be overwritten by a default in a later configuration in a multi source config scenario
* fixes a bug in the `field_manager` where extending a non list target leads to a processing failure
* fixes a bug in `pseudonymizer` where a missing regex_mapping from an existing config_file causes logprep to crash continuously

## 12.0.0

### Breaking

* `pseudonymizer` change rule config field `pseudonyms` to `mapping`
* `clusterer` change rule config field `target` to `source_fields`
* `generic_resolver` change rule config field `append_to_list` to `extend_target_list`
* `hyperscan_resolver` change rule config field `append_to_list` to `extend_target_list`
* `calculator` now adds the error tag `_calculator_missing_field_warning` to the events tag field instead of `_calculator_failure` in case of missing field in events
* `domain_label_extractor` now writes `_domain_label_extractor_missing_field_warning` tag to event tags in case of missing fields
* `geoip_enricher` now writes `_geoip_enricher_missing_field_warning` tag to event tags in case of missing fields
* `grokker` now writes `_grokker_missing_field_warning` tag to event tags instead of `_grokker_failure` in case of missing fields
* `requester` now writes `_requester_missing_field_warning` tag to event tags instead of `_requester_failure` in case of missing fields
* `timestamp_differ` now writes `_timestamp_differ_missing_field_warning` tag to event tags instead of `_timestamp_differ_failure` in case of missing fields
* `timestamper` now writes `_timestamper_missing_field_warning` tag to event tags instead of `_timestamper_failure` in case of missing fields
* rename `--thread_count` parameter to `--thread-count` in http generator
* removed `--report` parameter and feature from http generator
* when using `extend_target_list` in the `field manager`the ordering of the given source fields is now preserved
* logprep now exits with a negative exit code if pipeline restart fails 5 times
  * this was implemented because further restart behavior should be configured on level of a system init service or container orchestrating service like k8s
  * the `restart_count` parameter is configurable. If you want the old behavior back, you can set this parameter to a negative number
* logprep now exits with a exit code of 2 on configuration errors

### Features

* add UCL into the quickstart setup
* add logprep http output connector
* add pseudonymization tools to logprep -> see: `logprep pseudo --help`
* add `restart_count` parameter to configuration
* add option `mode` to `pseudonymizer` processor and to pseudonymization tools to chose the AES Mode for encryption and decryption
* add retry mechanism to opensearch parallel bulk, if opensearch returns 429 `rejected_execution_exception`

### Improvements

* remove logger from Components and Factory signatures
* align processor architecture to use methods like `write_to_target`, `add_field_to` and `get_dotted_field_value` when reading and writing from and to events
  * required substantial refactoring of the `hyperscan_resolver`, `generic_resolver` and `template_replacer`
* change `pseudonymizer`, `pre_detector`, `selective_extractor` processors and `pipeline` to handle `extra_data` the same way
* refactor `clusterer`, `pre_detector` and `pseudonymizer` processors and change `rule_tree` so that the processor do not require `process` override
  * required substantial refactoring of the `clusterer`
* handle missing fields in processors via `_handle_missing_fields` from the field_manager
* add `LogprepMPQueueListener` to outsource logging to a separate process
* add a single `Queuehandler` to root logger to ensure all logs were handled by `LogprepMPQueueListener`
* refactor `http_generator` to use a logprep http output connector
* ensure all `cached_properties` are populated during setup time

### Bugfix

* make `--username` and `--password` parameters optional in http generator
* fixes a bug where `FileNotFoundError` is raised during processing

## 11.3.0

### Features

* add gzip handling to `http_input` connector
* adds advanced logging configuration
  * add configurable log format
  * add configurable datetime formate in logs
  * makes `hostname` available in custom log formats
  * add fine grained log level configuration for every logger instance

### Improvements

* rename `logprep.event_generator` module to `logprep.generator`
* shorten logger instance names

### Bugfix

* fixes exposing OpenSearch/ElasticSearch stacktraces in log when errors happen by making loglevel configurable for loggers `opensearch` and `elasticsearch`
* fixes the logprep quickstart profile

## 11.2.1

### Bugfix

* fixes bug, that leads to spawning exporter http server always on localhost

## 11.2.0

### Features

* expose metrics via uvicorn webserver
  * makes all uvicorn configuration options possible
  * add security best practices to server configuration
* add following metrics to `http_input` connector
  * `nummer_of_http_requests`
  * `message_backlog_size`

### Bugfix

* fixes a bug in grokker rules, where common field prefixes wasn't possible
* fixes bug where missing key in credentials file leads to AttributeError

## 11.1.0

### Features

* new documentation part with security best practices which compiles to `user_manual/security/best_practices.html`
  * also comes with excel export functionality of given best practices
* add basic auth to http_input

### Bugfix

* fixes a bug in http connector leading to only first process working
* fixes the broken gracefull shutdown behaviour

## 11.0.1
### Bugfix

* fixes a bug where the pipeline index increases on every restart of a failed pipeline
* fixes closed log queue issue by run logging in an extra process

## 11.0.0
### Breaking

* configuration of Authentication for getters is now done by new introduced credentials file

### Features

* introducing an additional file to define the credentials for every configuration source
* retrieve oauth token automatically from different oauth endpoints
* retrieve configruation with mTLS authentication
* reimplementation of HTTP Input Connector with following Features:
  * Wildcard based HTTP Request routing
  * Regex based HTTP Request routing
  * Improvements in thread-based runtime
  * Configuration and possibility to add metadata

### Improvements

* remove `versioneer` dependency in favor of `setuptools-scm`

### Bugfix

* fix version string of release versions
* fix version string of container builds for feature branches
* fix merge of config versions for multiple configs


## v10.0.4
### Improvements

* refactor logprep build process and requirements management

### Bugfix

* fix `generic_adder` not creating new field from type `list`

## v10.0.3
### Bugfix
* fix loading of configuration inside the `AutoRuleCorpusTester` for `logprep test integration`
* fix auto rule tester (`test unit`), which was broken after adding support for multiple configuration files and resolving paths in configuration files

## v10.0.2
### Bugfix
* fix versioneer import
* fix logprep does not complain about missing PROMETHEUS_MULTIPROC_DIR

## v10.0.1
### Bugfix

* fix entrypoint in `setup.py` that corrupted the install


## v10.0.0
### Breaking

* reimplement the logprep CLI, see `logprep --help` for more information.
* remove feature to reload configuration by sending signal `SIGUSR1`
* remove feature to validate rules because it is already included in `logprep test config`

### Features

* add a `number_of_successful_writes` metric to the s3 connector, which counts how many events were successfully written to s3
* make the s3 connector work with the new `_write_backlog` method introduced by the `confluent_kafka` commit bugfix in v9.0.0
* add option to Opensearch Output Connector to use parallel bulk implementation (default is True)
* add feature to logprep to load config from multiple sources (files or uris)
* add feature to logprep to print the resulting configruation with `logprep print json|yaml <Path to config>` in json or yaml
* add an event generator that can send records to Kafka using data from a file or from Kafka
* add an event generator that can send records to a HTTP endpoint using data from local dataset

### Improvements

* a do nothing option do dummy output to ensure dummy does not fill memory
* make the s3 connector raise `FatalOutputError` instead of warnings
* make the s3 connector blocking by removing threading
* revert the change from v9.0.0 to always check the existence of a field for negated key-value based lucene filter expressions
* make store_custom in s3, opensearch and elasticsearch connector not call `batch_finished_callback` to prevent data loss that could be caused by partially processed events
* remove the `schema_and_rule_checker` module
* rewrite Logprep Configuration object see documentation for more details
* rewrite Runner
* delete MultiProcessingPipeline class to simplify multiprocesing
* add FDA to the quickstart setup
* bump versions for `fastapi` and `aiohttp` to address CVEs

### Bugfix

* make the s3 connector actually use the `max_retries` parameter
* fixed a bug which leads to a `FatalOutputError` on handling `CriticalInputError` in pipeline

## v9.0.3
### Breaking

### Features

* make `thread_count`, `queue_size` and `chunk_size` configurable for `parallel_bulk` in opensearch output connector

### Improvements

### Bugfix

* fix `parallel_bulk` implementation not delivering messages to opensearch

## v9.0.2

### Bugfix

* remove duplicate pseudonyms in extra outputs of pseudonymizer

## v9.0.1
### Breaking

### Features

### Improvements

* use parallel_bulk api for opensearch output connector

### Bugfix


## v9.0.0
### Breaking

* remove possibility to inject auth credentials via url string, because of the risk leaking credentials in logs
    - if you want to use basic auth, then you have to set the environment variables
        * :code:`LOGPREP_CONFIG_AUTH_USERNAME=<your_username>`
        * :code:`LOGPREP_CONFIG_AUTH_PASSWORD=<your_password>`
    - if you want to use oauth, then you have to set the environment variables
        * :code:`LOGPREP_CONFIG_AUTH_TOKEN=<your_token>`
        * :code:`LOGPREP_CONFIG_AUTH_METHOD=oauth`

### Features

### Improvements

* improve error message on empty rule filter
* reimplemented `pseudonymizer` processor
  - rewrote tests till 100% coverage
  - cleaned up code
  - reimplemented caching using pythons `lru_cache`
  - add cache metrics
  - removed `max_caching_days` config option
  - add `max_cached_pseudonymized_urls` config option which defaults to 1000
  - add lru caching for peudonymizatin of urls
* improve loading times for the rule tree by optimizing the rule segmentation and sorting
* add support for python 3.12 and remove support for python 3.9
* always check the existence of a field for negated key-value based lucene filter expressions
* add kafka exporter to quickstart setup

### Bugfix

* fix the rule tree parsing some rules incorrectly, potentially resulting in more matches
* fix `confluent_kafka` commit issue after kafka did some rebalancing, fixes also negative offsets

## v8.0.0
### Breaking

* reimplemented metrics so the former metrics configuration won't work anymore
* metric content changed and existent grafana dashboards will break
* new rule `id` could possibly break configurations if the same rule is used in both rule trees
  - can be fixed by adding a unique `id` to each rule or delete the possibly redundant rule

### Features

* add possibility to convert hex to int in `calculator` processor with new added function `from_hex`
* add metrics on rule level
* add grafana example dashboards under `examples/exampledata/config/grafana/dashboards`
* add new configuration field `id` for all rules to identify rules in metrics and logs
  - if no `id` is given, the `id` will be generated in a stable way
  - add verification of rule `id` uniqueness on processor level over both rule trees to ensure metrics are counted correctly on rule level

### Improvements

* reimplemented prometheus metrics exporter to provide gauges, histograms and counter metrics
* removed shared counter, because it is redundant to the metrics
* get exception stack trace by setting environment variable `DEBUG`

### Bugfix


## v7.0.0
### Breaking

* removed metric file target
* move kafka config options to `kafka_config` dictionary for `confluent_kafka_input` and `confluent_kafka_output` connectors

### Features

* add a preprocessor to enrich by systems env variables
* add option to define rules inline in pipeline config under processor configs `generic_rules` or `specific_rules`
* add option to `field_manager` to ignore missing source fields to suppress warnings and failure tags
* add ignore_missing_source_fields behavior to `calculator`, `concatenator`, `dissector`, `grokker`, `ip_informer`, `selective_extractor`
* kafka input connector
  - implemented manual commit behaviour if `enable.auto.commit: false`
  - implemented on_commit callback to check for errors during commit
  - implemented statistics callback to collect metrics from underlying librdkafka library
  - implemented per partition offset metrics
  - get logs and handle errors from underlying librdkafka library
* kafka output connector
  - implemented statistics callback to collect metrics from underlying librdkafka library
  - get logs and handle errors from underlying librdkafka library

### Improvements

* `pre_detector` processor now adds the field `creation_timestamp` to pre-detections.
It contains the time at which a pre-detection was created by the processor.
* add `prometheus` and `grafana` to the quickstart setup to support development
* provide confluent kafka test setup to run tests against a real kafka cluster

### Bugfix

* fix CVE-2023-37920 Removal of e-Tugra root certificate
* fix CVE-2023-43804 `Cookie` HTTP header isn't stripped on cross-origin redirects
* fix CVE-2023-37276 aiohttp.web.Application vulnerable to HTTP request smuggling via llhttp HTTP request parser

## v6.8.1
### Bugfix

* Fix writing time measurements into the event after the deleter has deleted the event. The bug only
happened when the `metrics.measure_time.append_to_event` configuration was set to `true`.

* Fix memory leak by removing the log aggregation capability

## v6.8.0
### Features

* Add option to repeat input documents for the following connectors: `DummyInput`, `JsonInput`,
`JsonlInput`. This enables easier debugging by introducing a continues input stream of documents.

### Bugfix

* Fix restarting of logprep every time the kafka input connector receives events that aren't valid
json documents. Now the documents will be written to the error output.
* Fix ProcessCounter to actually print counts periodically and not only once events are processed

## v6.7.0
### Improvements

* Print logprep warnings in the rule corpus tester only in the detailed reports instead of the
summary.

### Bugfix

* Fix error when writing too large documents into Opensearch/Elasticsearch
* Fix dissector pattern that end with a dissect, e.g `system_%{type}`
* Handle long-running grok pattern in the `Grokker` by introducing a timeout limit of one second
* Fix time handling: If no year is given assume the current year instead of 1900 and convert time
zone only once

## v6.6.0

### Improvements

* Replace rule_filter with lucene_filter in predetector output. The old internal logprep rule
representation is not present anymore in the predetector output, the name `rule_filter` will stay
in place of the `lucene_filter` name.
* 'amides' processor now stores confidence values of processed events in the `amides.confidence` field.
In case of positive detection results, rule attributions are now inserted in the `amides.attributions` field.

### Bugfix

* Fix lucene rule filter representation such that it is aligned with opensearch lucene query syntax
* Fix grok pattern `UNIXPATH` by internally converting `[[:alnum:]]` to `\w"`
* Fix overwriting of temporary tld-list with empty content

## v6.5.1
### Bugfix

* Fix creation of logprep temp dir
* Fix `dry_runner` to support extra outputs of the `selective_extractor`

## v6.5.0
### Improvements

* Make the `PROMETHEUS_MULTIPROC_DIR` environment variable optional, will default to
`/tmp/PROMETHEUS_MULTIPROC_DIR` if not given

### Bugfix

* All temp files will now be stored inside the systems default temp directory

## v6.4.0
### Improvements

* Bump `requests` to `>=2.31.0` to circumvent `CVE-2023-32681`
* Include a lucene representation of the rule filter into the predetector results. The
representation is not completely lucene compatible due to non-existing regex functionality.

### Bugfix

* Fix error handling of FieldManager if no mapped source field exists in the event.
* Fix Grokker such that only the first grok pattern match is applied instead of all matching
pattern
* Fix Grokker such that nested parentheses in oniguruma pattern are working (3 levels are supported
now)
* Fix Grokker such that two or more oniguruma can point to the same target. This ensures
grok-pattern compatibility with the normalizer and other grok tools

## v6.3.0
### Features

* Extend dissector such that it can trim characters around dissected field with `%{field-( )}`
notation.
* Extend timestamper such that it can take multiple source_formats. First format that matches
will be used, all following formats will be ignored

### Improvements

* Extend the `FieldManager` such that it can move/copy multiple source fields into multiple targets
inside one rule.

### Bugfix

* Fix error handling of missing source fields in grokker
* Fix using same output fields in list of grok pattern in grokker

## v6.2.0

### Features
* add `timestamper` processor to extract timestamp functionality from normalizer

### Improvements
* removed `arrow` dependency and depending features for performance reasons
  * switched to `datetime.strftime` syntax in `timestamp_differ`, `s3_output`, `elasticsearch_output` and `opensearch_output`
* encapsulate time related functionality in `logprep.util.time.TimeParser`


### Bugfix
* Fix missing default grok patterns in packaged logprep version


## v6.1.0

### Features

* Add `amides` processor to extends conventional rule matching by applying machine learning components
* Add `grokker` processor to extract grok functionality from normalizer
* `Normalizer` writes failure tags if nomalization fails
* Add `flush_timeout` to `opensearch` and `elasticsearch` outputs to ensure message delivery within a configurable period
* add `kafka_config` option to `confluent_kafka_input` and `confluent_kafka_output` connectors to provide additional config options to `librdkafka`

### Improvements

* Harmonize error messages and handling for processors and connectors
* Add ability to schedule periodic tasks to all components
* Improve performance of pipeline processing by switching form builtin `json` to `msgspec` in pipeline and kafka connectors
* Rewrite quickstart setup:
  * Remove logstash, replace elasticsearch by opensearch and use logprep opensearch connector to stick to reference architecture
  * Use kafka without zookeeper and switch to bitnami container images

### Bugfix

* Fix resetting processor caches in the `auto_rule_corpus_tester` by initializing all processors
between test cases.
* Fix processing of generic rules after there was an error inside the specific rules.
* Remove coordinate fields from results of the geoip enricher if one of them has `None` values

## v6.0.0

## Breaking

* Remove rules deprecations introduced in `v4.0.0`
* Changes rule language of `selective_extractor`, `pseudonymizer`, `pre_detector` to support multiple outputs

### Features

* Add `string_splitter` processor to split strings of variable length into lists
* Add `ip_informer` processor to enrich events with ip information
* Allow running the `Pipeline` in python without input/output connectors
* Add `auto_rule_corpus_tester` to test a whole rule corpus against defined expected outputs.
* Add shorthand for converting datatypes to `dissector` dissect pattern language
* Add support for multiple output connectors
* Apply processors multiple times until no new rule matches anymore. This enables applying rules on
results of previous rules.

### Improvements

* Bump `attrs` to `>=22.2.0` and delete redundant `min_len_validator`
* Specify the metric labels for connectors (add name, type and direction as labels)
* Rename metric names to clarify their meanings (`logprep_pipeline_number_of_warnings` to
`logprep_pipeline_sum_of_processor_warnings` and `logprep_pipeline_number_of_errors` to
`logprep_pipeline_sum_of_processor_errors`)

### Bugfix

* Fixes a bug that breaks templating config and rule files with environment variables if one or more variables are not set in environment
* Fixes a bug for `opensearch_output` and `elasticsearch_output` not handling authentication issues
* Fix metric `logprep_pipeline_number_of_processed_events` to actually count the processed events per pipeline
* Fix a bug for enrichment with environment variables. Variables must have one of the following prefixes now: `LOGPREP_`, `CI_`, `GITHUB_` or `PYTEST_`

### Improvements

* reimplements the `selective_extractor`

## v5.0.1

### Breaking

* drop support for python `3.6`, `3.7`, `3.8`
* change default prefix behavior on appending to strings of `dissector`

### Features

* Add an `http input connector` that spawns a uvicorn server which parses requests content to events.
* Add an `file input connector` that reads generic logfiles.
* Provide the possibility to consume lists, rules and configuration from files and http endpoints
* Add `requester` processor that enriches by making http requests with field values
* Add `calculator` processor to calculate with or without field values
* Make output subfields of the `geoip_enricher` configurable by introducing the rule config
`customize_target_subfields`
* Add a `timestamp_differ` processor that can parse two timestamps and calculate their respective time delta.
* Add `config_refresh_interval` configuration option to refresh the configuration on a given timedelta
* Add option to `dissector` to use a prefix pattern in dissect language for appending to strings and add the default behavior to append to strings without any prefixed separator

### Improvements

* Add support for python `3.10` and `3.11`
* Add option to submit a template with `list_search_base_path` config parameter in `list_comparison` processor
* Add functionality to `geoip_enricher` to download the geoip-database
* Add ability to use environment variables in rules and config
* Add list access including slicing to dotted field notation for getting values
* Add processor boilerplate generator to help adding new processors

### Bugfixes

* Fix count of `number_of_processed_events` metric in `input` connector. Will now only count actual
events.

## v4.0.0
### Breaking

* Splitting the general `connector` config into `input` and `output` to compose connector config independendly
* Removal of Deprecated Feature: HMAC-Options in the connector consumer options have to be
under the subkey `preprocessing` of the `input` processor
* Removal of Deprecated Feature: `delete` processor was renamed to `deleter`
* Rename `writing_output` connector to `jsonl_output`

### Features

* Add an opensearch output connector that can be used to write directly into opensearch.
* Add an elasticsearch output connector that can be used to write directly into elasticsearch.
* Split connector config into seperate config keys `input` and `output`
* Add preprocessing capabillities to all input connectors
* Add preprocessor for log_arrival_time
* Add preprocessor for log_arrival_timedelta
* Add metrics to connectors
* Add `concatenator` processor that can combine multiple source fields
* Add `dissector` processor that tokinizes messages into new or existing fields
* Add `key_checker` processor that checks if all dotted fields from a list are present in the event
* Add `field_manager` processor that copies or moves fields and merges lists
* Add ability to delete source fields to `concatenator`, `datetime_extractor`, `dissector`, `domain_label_extractor`, `domain_resolver`, `geoip_enricher` and `list_comparison`
* Add ability to overwrite target field to `datetime_extractor`, `domain_label_extractor`, `domain_resolver`, `geoip_enricher` and `list_comparison`

### Improvements
* Validate connector config on class level via attrs classes
* Implement a common interface to all connectors
* Refactor connector code
* Revise the documentation
* Add `sphinxcontrib.datatemplates` and `testcase-renderer` to docs
* Reimplement `get_dotted_field_value` helper method which should lead to increased performance
* Reimplement `dropper` processor code to improve performance

### Deprecations

#### Rule Language

* `datetime_extractor.datetime_field` is deprecated. Use `datetime_extractor.source_fields` as list instead.
* `datetime_extractor.destination_field` is deprecated. Use `datetime_extractor.target_field` instead.
* `delete` is deprecated. Use `deleter.delete` instead.
* `domain_label_extractor.target_field` is deprecated. Use `domain_label_extractor.source_fields` as list instead.
* `domain_label_extractor.output_field` is deprecated. Use `domain_label_extractor.target_field` instead.
* `domain_resolver.source_url_or_domain` is deprecated. Use `domain_resolver.source_fields` as list instead.
* `domain_resolver.output_field` is deprecated. Use `domain_resolver.target_field` instead.
* `drop` is deprecated. Use `dropper.drop` instead.
* `drop_full` is deprecated. Use `dropper.drop_full` instead.
* `geoip_enricher.source_ip` is deprecated. Use `geoip_enricher.source_fields` as list instead.
* `geoip_enricher.output_field` is deprecated. Use `geoip_enricher.target_field` instead.
* `label` is deprecated. Use `labeler.label` instead.
* `list_comparison.check_field` is deprecated. Use `list_comparison.source_fields` as list instead.
* `list_comparison.output_field` is deprecated. Use `list_comparison.target_field` instead.
* `pseudonymize` is deprecated. Use `pseudonymizer.pseudonyms` instead.
* `url_fields is` deprecated. Use `pseudonymizer.url_fields` instead.


### Bugfixes

* Fix resetting of some metric, e.g. `number_of_matches`.

### Breaking

## v3.3.0

### Features

* Normalizer can now write grok failure fields to an event when no grok pattern matches and if
`failure_target_field` is specified in the configuration

### Bugfixes

* Fix config validation of the preprocessor `version_info_target_field`.

## v3.2.0

### Features

* Add feature to automatically add version information to all events, configured via the
`connector > consumer > preprocessing` configuration
* Expose logprep and config version in metric targets
* Dry-Run accepts now a single json without brackets for input type `json`

### Improvements

* Move the config hmac options to the new subkey `preprocessing`, maintain backward compatibility,
but mark old version as deprecated.
* Make the generic adder write the SQL table to a file and load it from there instead of loading it
from the database for every process of the multiprocessing pipeline.
Furthermore, only connect to the SQL database on checking if the database table has changed and the
file is stale.
This reduces the SQL connections.
Before, there was permanently one connection per multiprocessing pipeline active and now there is
only one connection per Logprep instance active when accessing the database.

### Bugfixes

* Fix SelectiveExtractor output. The internal extracted list wasn't cleared between each event,
leading to duplication in the output of the processor. Now the events are cleared such that only
the result of the current event is returned.

## v3.1.0

### Features

* Add metric for mean processing time per event for the full pipeline, in addition to per processor

### Bugfixes

* Fix performance of the metrics tracking. Due to a store metrics statement at the wrong position
the logprep performance was dramatically decreased when tracking metrics was activated.
* Fix Auto Rule Tester which tried to access processor stats that do not exist anymore.

## v3.0.0

### Features

* Add ability to add fields from SQL database via GenericAdder
* Prometheus Exporter now exports also processor specific metrics
* Add `--version` cli argument to print the current logprep version, as well as the configuration
version if found

### Improvements

* Automatically release logprep on pypi
* Configure abstract dependencies for pypi releases
* Refactor domain resolver
* Refactor `processor_stats` to `metrics`. Metrics are now collected in separate dataclasses

### Bugfixes

* Fix processor initialization in auto rule tester
* Fix generation of RST-Docs

### Breaking

* Metrics refactoring:
  * The json output format of the previously known status_logger has changed
  * The configuration key word is now `metrics` instead of `status_logger`
  * The configuration for the time measurement is now part of the metrics configuration
  * The metrics tracking still includes values about how many warnings and errors happened, but
  not of what type. For that the regular logprep logging should be consolidated.

## v2.0.1

### Bugfixes

* Clear matching rules before processing in clusterer
* Add missing sphinxcontrib-mermaid in tox.ini

## v2.0.0

### Features

* Add generic processor interface `logprep.abc.processor.Processor`
* Add `delete` processor to be used with rules.
* Delete `donothing` processor
* Add `attrs` based `Config` classes for each processor
* Add validation of processor config in config class
* Make all processors using python `__slots__`
* Add `ProcessorRegistry` to register all processors
* Remove plugins feature
* Add `ProcessorConfiguration` as an adapter to create configuration for processors
* Remove all specific processor factories in favor of `logprep.processor.processor_factory.ProcessorFactory`
* Rewrite `ProcessorFactory`
* Automate processor configuration documentation
* generalize config parameter for using tld lists to `tld_lists` for `domain_resolver`, `domain_label_extractor`, `pseudonymizer`
* refactor `domain_resolver` to make code cleaner and increase test coverage

### Bugfixes

* remove `ujson` dependency because of CVE<|MERGE_RESOLUTION|>--- conflicted
+++ resolved
@@ -7,11 +7,9 @@
 
 ### Improvements
 
-<<<<<<< HEAD
+
 * add PseudonymEvent Class
-=======
 * add SreEvent class
->>>>>>> d9dbb685
 * add LogEvent class
 * implement abstract Event class to encapsulate event data, processing state, warnings, and errors
 * integrate dotted field handling methods directly into Event, enabling structured field access and manipulation
