## Upcoming Changes

## next release
### Breaking
### Features

* adds new config parameter `event_original_field` to http input which can be used to write the original event in a designated target field
* adds a new preprocessor `add_full_event_to_target_field` which adds the full event as an escaped string to a designated target field

### Improvements
### Bugfix

* prevent restart timeout for pipelines to rise infinitely

## 16.0.0
### Breaking

* remove `hyperscan_resolver` processor because it is not significantly faster as the `generic_resolver` with enabled cache

### Features

* add support for rule files with suffix `.yaml`
<<<<<<< HEAD
* add `replacer` processor to replace substrings in fields using a syntax similar to the `dissector`
=======
* add a feature to the preprocessor `log_arrival_time_target_field` to backup the original content on a preexisting target parent field in case of errors during preprocessing
>>>>>>> 0cceb045

### Improvements

* removes `colorama` dependency
* reimplemented the rule loading mechanic
* removes `rstr` dependency
* add mypy to ci
* use official python image again and mitigate setuptools related CVE by uninstalling it system wide
* refactored code quality pipeline to apply DRY
* rewrote pre-detection tests


### Bugfix

* fixes a bug with lucene regex and parentheses
* fixes a conflict between lucene filter and the Crypto module
* fixes error in `_handle_warning_error` that broke up tags into characters if the original tag was not a list
* fixes bug in `OAuthClientCredentialsFlow` where the first request session was not closed and overwritten


## 15.1.0
### Breaking
### Features

* add multiarch container builds for AMD64 and ARM64

### Improvements
### Bugfix

## 15.0.0
### Breaking

* drop support for python 3.10 and add support for python 3.13
* `CriticalInputError` is raised when the input preprocessor values can't be set, this was so far only true
  for the hmac preprocessor, but is now also applied for all other preprocessors.
* fix `delimiter` typo in `StringSplitterRule` configuration
* removed the configuration `tld_lists` in `domain_resolver`, `domain_label_extractor` and `pseudonymizer` as
the list is now fixed inside the packaged logprep
* remove SQL feature from `generic_adder`, fields can only be added from rule config or from file
* use a single rule tree instead of a generic and a specific rule tree
* replace the `extend_target_list` parameter with `merge_with_target` for improved naming clarity
and functionality across `FieldManager` based processors (e.g., `FieldManager`, `Clusterer`,
`GenericAdder`).

### Features

* configuration of `initContainers` in logprep helm chart is now possible

### Improvements

* fix `requester` documentation
* replace `BaseException` with `Exception` for custom errors
* refactor `generic_resolver` to validate rules on startup instead of application of each rule
* regex pattern lists for the `generic_resolver` are pre-compiled
* regex matching from lists in the `generic_resolver` is cached
* matching in the `generic_resolver` can be case-insensitive
* rewrite the helper method `add_field_to` such that it always raises an `FieldExistsWarning` instead of return a bool.
* add new helper method `add_fields_to` to directly add multiple fields to one event
* refactored some processors to make use of the new helper methods
* add `pre-commit` hooks to the repository, install new dev dependency and run `pre-commit install` in the root dir
* the default `securityContext`for the pod is now configurable
* allow `TimeParser` to get the current time with a specified timezone instead of always using local time and setting the timezone to UTC
* remove `tldextract` dependency
* remove `urlextract` dependency
* fix wrong documentation for `timestamp_differ`
* add container signatures to images build in ci pipeline
* add sbom to images build in ci pipeline
* `FieldManager` supports merging dictionaries

### Bugfix

* fix `confluent_kafka.store_offsets` if `last_valid_record` is `None`, can happen if a rebalancing happens
  before the first message was pulled.
* fix pseudonymizer cache metrics not updated
* fix incorrect timezones for log arrival time and delta time in input preprocessing
* fix `_get_value` in `FilterExpression` so that keys don't match on values
* fix `auto_rule_tester` to work with `LOGPREP_BYPASS_RULE_TREE` enabled
* fix `opensearch_output` not draining `message_backlog` on shutdown
* silence `FieldExists` warning in metrics when `LOGPREP_APPEND_MEASUREMENT_TO_EVENT` is active

## 14.0.0
### Breaking

* remove AutoRuleCorpusTester
* removes the option to use synchronous `bulk` or `parallel_bulk` operation in favor of `parallel_bulk` in `opensearch_output`
* reimplement error handling by introducing the option to configure an error output
  * if no error output is configured, failed event will be dropped

### Features

* adds health check endpoint to metrics on path `/health`
* changes helm chart to use new readiness check
* adds `healthcheck_timeout` option to all components to tweak the timeout of healthchecks
* adds `desired_cluster_status` option to opensearch output to signal healthy cluster status
* initially run health checks on setup for every configured component
* make `imagePullPolicy` configurable for helm chart deployments
* it is now possible to use Lucene compliant Filter Expressions
* make `terminationGracePeriodSeconds` configurable in helm chart values
* adds ability to configure error output
* adds option `default_op_type` to `opensearch_output` connector to set the default operation for indexing documents (default: index)
* adds option `max_chunk_bytes` to `opensearch_output` connector to set the maximum size of the request in bytes (default: 100MB)
* adds option `error_backlog_size` to logprep configuration to configure the queue size of the error queue
* the opensearch default index is now only used for processed events, errors will be written to the error output, if configured


### Improvements

* remove AutoRuleCorpusTester
* adds support for rust extension development
* adds prebuilt wheels for architectures `x86_64` on `manylinux` and `musllinux` based linux platforms to releases
* add manual how to use local images with minikube example setup to documentation
* move `Configuration` to top level of documentation
* add `CONTRIBUTING` file
* sets the default for `flush_timeout` and `send_timeout` in `kafka_output` connector to `0` seconds
* changed python base image for logprep to `bitnami/python` in cause of better CVE governance

### Bugfix

* ensure `logprep.abc.Component.Config` is immutable and can be applied multiple times
* remove lost callback reassign behavior from `kafka_input` connector
* remove manual commit option from `kafka_input` connector
* pin `mysql-connector-python` to >=9.1.0 to accommodate for CVE-2024-21272 and update `MySQLConnector` to work with the new version

## 13.1.2
### Bugfix

* fixes a bug not increasing but decreasing timeout throttle factor of ThrottlingQueue
* handle DecodeError and unexpected Exceptions on requests in `http_input` separately
* fixes unbound local error in http input connector

## 13.1.1
### Improvements

* adds ability to bypass the processing of events if there is no pipeline. This is useful for pure connector deployments.
* adds experimental feature to bypass the rule tree by setting `LOGPREP_BYPASS_RULE_TREE` environment variable

### Bugfix

* fixes a bug in the `http_output` used by the http generator, where the timeout parameter does only set the read_timeout not the write_timeout
* fixes a bug in the `http_input` not handling decode errors

## 13.1.0
### Features

* `pre_detector` now normalizes timestamps with configurable parameters timestamp_field, source_format, source_timezone and target_timezone
* `pre_detector` now writes tags in failure cases
* `ProcessingWarnings` now can write `tags` to the event
* add `timeout` parameter to logprep http generator to set the timeout in seconds for requests
* add primitive rate limiting to `http_input` connector

### Improvements

* switch to `uvloop` as default loop for the used threaded http uvicorn server
* switch to `httptools` as default http implementation for the used threaded http uvicorn server

### Bugfix

* remove redundant chart features for mounting secrets

## 13.0.1

### Improvements

* a result object was added to processors and pipelines
  * each processor returns an object including the processor name, generated extra_data, warnings
    and errors
  * the pipeline returns an object with the list of all processor result objects
* add kubernetes opensiem deployment example
* move quickstart setup to compose example

### Bugfix

* This release limits the mysql-connector-python dependency to have version less the 9

## 13.0.0

### Breaking

* This release limits the maximum python version to `3.12.3` because of the issue
[#612](https://github.com/fkie-cad/Logprep/issues/612).
* Remove `normalizer` processor, as it's functionality was replaced by the `grokker`, `timestamper` and `field_manager` processors
* Remove `elasticsearch_output` connector to reduce maintenance effort

### Features

* add a helm chart to install logprep in kubernetes based environments

### Improvements

* add documentation about behavior of the `timestamper` on `ISO8601` and `UNIX` time parsing
* add unit tests for helm chart templates
* add helm to github actions runner
* add helm chart release to release pipeline

### Bugfix

* fixes a bug where it could happen that a config value could be overwritten by a default in a later configuration in a multi source config scenario
* fixes a bug in the `field_manager` where extending a non list target leads to a processing failure
* fixes a bug in `pseudonymizer` where a missing regex_mapping from an existing config_file causes logprep to crash continuously

## 12.0.0

### Breaking

* `pseudonymizer` change rule config field `pseudonyms` to `mapping`
* `clusterer` change rule config field `target` to `source_fields`
* `generic_resolver` change rule config field `append_to_list` to `extend_target_list`
* `hyperscan_resolver` change rule config field `append_to_list` to `extend_target_list`
* `calculator` now adds the error tag `_calculator_missing_field_warning` to the events tag field instead of `_calculator_failure` in case of missing field in events
* `domain_label_extractor` now writes `_domain_label_extractor_missing_field_warning` tag to event tags in case of missing fields
* `geoip_enricher` now writes `_geoip_enricher_missing_field_warning` tag to event tags in case of missing fields
* `grokker` now writes `_grokker_missing_field_warning` tag to event tags instead of `_grokker_failure` in case of missing fields
* `requester` now writes `_requester_missing_field_warning` tag to event tags instead of `_requester_failure` in case of missing fields
* `timestamp_differ` now writes `_timestamp_differ_missing_field_warning` tag to event tags instead of `_timestamp_differ_failure` in case of missing fields
* `timestamper` now writes `_timestamper_missing_field_warning` tag to event tags instead of `_timestamper_failure` in case of missing fields
* rename `--thread_count` parameter to `--thread-count` in http generator
* removed `--report` parameter and feature from http generator
* when using `extend_target_list` in the `field manager`the ordering of the given source fields is now preserved
* logprep now exits with a negative exit code if pipeline restart fails 5 times
  * this was implemented because further restart behavior should be configured on level of a system init service or container orchestrating service like k8s
  * the `restart_count` parameter is configurable. If you want the old behavior back, you can set this parameter to a negative number
* logprep now exits with a exit code of 2 on configuration errors

### Features

* add UCL into the quickstart setup
* add logprep http output connector
* add pseudonymization tools to logprep -> see: `logprep pseudo --help`
* add `restart_count` parameter to configuration
* add option `mode` to `pseudonymizer` processor and to pseudonymization tools to chose the AES Mode for encryption and decryption
* add retry mechanism to opensearch parallel bulk, if opensearch returns 429 `rejected_execution_exception`

### Improvements

* remove logger from Components and Factory signatures
* align processor architecture to use methods like `write_to_target`, `add_field_to` and `get_dotted_field_value` when reading and writing from and to events
  * required substantial refactoring of the `hyperscan_resolver`, `generic_resolver` and `template_replacer`
* change `pseudonymizer`, `pre_detector`, `selective_extractor` processors and `pipeline` to handle `extra_data` the same way
* refactor `clusterer`, `pre_detector` and `pseudonymizer` processors and change `rule_tree` so that the processor do not require `process` override
  * required substantial refactoring of the `clusterer`
* handle missing fields in processors via `_handle_missing_fields` from the field_manager
* add `LogprepMPQueueListener` to outsource logging to a separate process
* add a single `Queuehandler` to root logger to ensure all logs were handled by `LogprepMPQueueListener`
* refactor `http_generator` to use a logprep http output connector
* ensure all `cached_properties` are populated during setup time

### Bugfix

* make `--username` and `--password` parameters optional in http generator
* fixes a bug where `FileNotFoundError` is raised during processing

## 11.3.0

### Features

* add gzip handling to `http_input` connector
* adds advanced logging configuration
  * add configurable log format
  * add configurable datetime formate in logs
  * makes `hostname` available in custom log formats
  * add fine grained log level configuration for every logger instance

### Improvements

* rename `logprep.event_generator` module to `logprep.generator`
* shorten logger instance names

### Bugfix

* fixes exposing OpenSearch/ElasticSearch stacktraces in log when errors happen by making loglevel configurable for loggers `opensearch` and `elasticsearch`
* fixes the logprep quickstart profile

## 11.2.1

### Bugfix

* fixes bug, that leads to spawning exporter http server always on localhost

## 11.2.0

### Features

* expose metrics via uvicorn webserver
  * makes all uvicorn configuration options possible
  * add security best practices to server configuration
* add following metrics to `http_input` connector
  * `nummer_of_http_requests`
  * `message_backlog_size`

### Bugfix

* fixes a bug in grokker rules, where common field prefixes wasn't possible
* fixes bug where missing key in credentials file leads to AttributeError

## 11.1.0

### Features

* new documentation part with security best practices which compiles to `user_manual/security/best_practices.html`
  * also comes with excel export functionality of given best practices
* add basic auth to http_input

### Bugfix

* fixes a bug in http connector leading to only first process working
* fixes the broken gracefull shutdown behaviour

## 11.0.1
### Bugfix

* fixes a bug where the pipeline index increases on every restart of a failed pipeline
* fixes closed log queue issue by run logging in an extra process

## 11.0.0
### Breaking

* configuration of Authentication for getters is now done by new introduced credentials file

### Features

* introducing an additional file to define the credentials for every configuration source
* retrieve oauth token automatically from different oauth endpoints
* retrieve configruation with mTLS authentication
* reimplementation of HTTP Input Connector with following Features:
  * Wildcard based HTTP Request routing
  * Regex based HTTP Request routing
  * Improvements in thread-based runtime
  * Configuration and possibility to add metadata

### Improvements

* remove `versioneer` dependency in favor of `setuptools-scm`

### Bugfix

* fix version string of release versions
* fix version string of container builds for feature branches
* fix merge of config versions for multiple configs


## v10.0.4
### Improvements

* refactor logprep build process and requirements management

### Bugfix

* fix `generic_adder` not creating new field from type `list`

## v10.0.3
### Bugfix
* fix loading of configuration inside the `AutoRuleCorpusTester` for `logprep test integration`
* fix auto rule tester (`test unit`), which was broken after adding support for multiple configuration files and resolving paths in configuration files

## v10.0.2
### Bugfix
* fix versioneer import
* fix logprep does not complain about missing PROMETHEUS_MULTIPROC_DIR

## v10.0.1
### Bugfix

* fix entrypoint in `setup.py` that corrupted the install


## v10.0.0
### Breaking

* reimplement the logprep CLI, see `logprep --help` for more information.
* remove feature to reload configuration by sending signal `SIGUSR1`
* remove feature to validate rules because it is already included in `logprep test config`

### Features

* add a `number_of_successful_writes` metric to the s3 connector, which counts how many events were successfully written to s3
* make the s3 connector work with the new `_write_backlog` method introduced by the `confluent_kafka` commit bugfix in v9.0.0
* add option to Opensearch Output Connector to use parallel bulk implementation (default is True)
* add feature to logprep to load config from multiple sources (files or uris)
* add feature to logprep to print the resulting configruation with `logprep print json|yaml <Path to config>` in json or yaml
* add an event generator that can send records to Kafka using data from a file or from Kafka
* add an event generator that can send records to a HTTP endpoint using data from local dataset

### Improvements

* a do nothing option do dummy output to ensure dummy does not fill memory
* make the s3 connector raise `FatalOutputError` instead of warnings
* make the s3 connector blocking by removing threading
* revert the change from v9.0.0 to always check the existence of a field for negated key-value based lucene filter expressions
* make store_custom in s3, opensearch and elasticsearch connector not call `batch_finished_callback` to prevent data loss that could be caused by partially processed events
* remove the `schema_and_rule_checker` module
* rewrite Logprep Configuration object see documentation for more details
* rewrite Runner
* delete MultiProcessingPipeline class to simplify multiprocesing
* add FDA to the quickstart setup
* bump versions for `fastapi` and `aiohttp` to address CVEs

### Bugfix

* make the s3 connector actually use the `max_retries` parameter
* fixed a bug which leads to a `FatalOutputError` on handling `CriticalInputError` in pipeline

## v9.0.3
### Breaking

### Features

* make `thread_count`, `queue_size` and `chunk_size` configurable for `parallel_bulk` in opensearch output connector

### Improvements

### Bugfix

* fix `parallel_bulk` implementation not delivering messages to opensearch

## v9.0.2

### Bugfix

* remove duplicate pseudonyms in extra outputs of pseudonymizer

## v9.0.1
### Breaking

### Features

### Improvements

* use parallel_bulk api for opensearch output connector

### Bugfix


## v9.0.0
### Breaking

* remove possibility to inject auth credentials via url string, because of the risk leaking credentials in logs
    - if you want to use basic auth, then you have to set the environment variables
        * :code:`LOGPREP_CONFIG_AUTH_USERNAME=<your_username>`
        * :code:`LOGPREP_CONFIG_AUTH_PASSWORD=<your_password>`
    - if you want to use oauth, then you have to set the environment variables
        * :code:`LOGPREP_CONFIG_AUTH_TOKEN=<your_token>`
        * :code:`LOGPREP_CONFIG_AUTH_METHOD=oauth`

### Features

### Improvements

* improve error message on empty rule filter
* reimplemented `pseudonymizer` processor
  - rewrote tests till 100% coverage
  - cleaned up code
  - reimplemented caching using pythons `lru_cache`
  - add cache metrics
  - removed `max_caching_days` config option
  - add `max_cached_pseudonymized_urls` config option which defaults to 1000
  - add lru caching for peudonymizatin of urls
* improve loading times for the rule tree by optimizing the rule segmentation and sorting
* add support for python 3.12 and remove support for python 3.9
* always check the existence of a field for negated key-value based lucene filter expressions
* add kafka exporter to quickstart setup

### Bugfix

* fix the rule tree parsing some rules incorrectly, potentially resulting in more matches
* fix `confluent_kafka` commit issue after kafka did some rebalancing, fixes also negative offsets

## v8.0.0
### Breaking

* reimplemented metrics so the former metrics configuration won't work anymore
* metric content changed and existent grafana dashboards will break
* new rule `id` could possibly break configurations if the same rule is used in both rule trees
  - can be fixed by adding a unique `id` to each rule or delete the possibly redundant rule

### Features

* add possibility to convert hex to int in `calculator` processor with new added function `from_hex`
* add metrics on rule level
* add grafana example dashboards under `examples/exampledata/config/grafana/dashboards`
* add new configuration field `id` for all rules to identify rules in metrics and logs
  - if no `id` is given, the `id` will be generated in a stable way
  - add verification of rule `id` uniqueness on processor level over both rule trees to ensure metrics are counted correctly on rule level

### Improvements

* reimplemented prometheus metrics exporter to provide gauges, histograms and counter metrics
* removed shared counter, because it is redundant to the metrics
* get exception stack trace by setting environment variable `DEBUG`

### Bugfix


## v7.0.0
### Breaking

* removed metric file target
* move kafka config options to `kafka_config` dictionary for `confluent_kafka_input` and `confluent_kafka_output` connectors

### Features

* add a preprocessor to enrich by systems env variables
* add option to define rules inline in pipeline config under processor configs `generic_rules` or `specific_rules`
* add option to `field_manager` to ignore missing source fields to suppress warnings and failure tags
* add ignore_missing_source_fields behavior to `calculator`, `concatenator`, `dissector`, `grokker`, `ip_informer`, `selective_extractor`
* kafka input connector
  - implemented manual commit behaviour if `enable.auto.commit: false`
  - implemented on_commit callback to check for errors during commit
  - implemented statistics callback to collect metrics from underlying librdkafka library
  - implemented per partition offset metrics
  - get logs and handle errors from underlying librdkafka library
* kafka output connector
  - implemented statistics callback to collect metrics from underlying librdkafka library
  - get logs and handle errors from underlying librdkafka library

### Improvements

* `pre_detector` processor now adds the field `creation_timestamp` to pre-detections.
It contains the time at which a pre-detection was created by the processor.
* add `prometheus` and `grafana` to the quickstart setup to support development
* provide confluent kafka test setup to run tests against a real kafka cluster

### Bugfix

* fix CVE-2023-37920 Removal of e-Tugra root certificate
* fix CVE-2023-43804 `Cookie` HTTP header isn't stripped on cross-origin redirects
* fix CVE-2023-37276 aiohttp.web.Application vulnerable to HTTP request smuggling via llhttp HTTP request parser

## v6.8.1
### Bugfix

* Fix writing time measurements into the event after the deleter has deleted the event. The bug only
happened when the `metrics.measure_time.append_to_event` configuration was set to `true`.

* Fix memory leak by removing the log aggregation capability

## v6.8.0
### Features

* Add option to repeat input documents for the following connectors: `DummyInput`, `JsonInput`,
`JsonlInput`. This enables easier debugging by introducing a continues input stream of documents.

### Bugfix

* Fix restarting of logprep every time the kafka input connector receives events that aren't valid
json documents. Now the documents will be written to the error output.
* Fix ProcessCounter to actually print counts periodically and not only once events are processed

## v6.7.0
### Improvements

* Print logprep warnings in the rule corpus tester only in the detailed reports instead of the
summary.

### Bugfix

* Fix error when writing too large documents into Opensearch/Elasticsearch
* Fix dissector pattern that end with a dissect, e.g `system_%{type}`
* Handle long-running grok pattern in the `Grokker` by introducing a timeout limit of one second
* Fix time handling: If no year is given assume the current year instead of 1900 and convert time
zone only once

## v6.6.0

### Improvements

* Replace rule_filter with lucene_filter in predetector output. The old internal logprep rule
representation is not present anymore in the predetector output, the name `rule_filter` will stay
in place of the `lucene_filter` name.
* 'amides' processor now stores confidence values of processed events in the `amides.confidence` field.
In case of positive detection results, rule attributions are now inserted in the `amides.attributions` field.

### Bugfix

* Fix lucene rule filter representation such that it is aligned with opensearch lucene query syntax
* Fix grok pattern `UNIXPATH` by internally converting `[[:alnum:]]` to `\w"`
* Fix overwriting of temporary tld-list with empty content

## v6.5.1
### Bugfix

* Fix creation of logprep temp dir
* Fix `dry_runner` to support extra outputs of the `selective_extractor`

## v6.5.0
### Improvements

* Make the `PROMETHEUS_MULTIPROC_DIR` environment variable optional, will default to
`/tmp/PROMETHEUS_MULTIPROC_DIR` if not given

### Bugfix

* All temp files will now be stored inside the systems default temp directory

## v6.4.0
### Improvements

* Bump `requests` to `>=2.31.0` to circumvent `CVE-2023-32681`
* Include a lucene representation of the rule filter into the predetector results. The
representation is not completely lucene compatible due to non-existing regex functionality.

### Bugfix

* Fix error handling of FieldManager if no mapped source field exists in the event.
* Fix Grokker such that only the first grok pattern match is applied instead of all matching
pattern
* Fix Grokker such that nested parentheses in oniguruma pattern are working (3 levels are supported
now)
* Fix Grokker such that two or more oniguruma can point to the same target. This ensures
grok-pattern compatibility with the normalizer and other grok tools

## v6.3.0
### Features

* Extend dissector such that it can trim characters around dissected field with `%{field-( )}`
notation.
* Extend timestamper such that it can take multiple source_formats. First format that matches
will be used, all following formats will be ignored

### Improvements

* Extend the `FieldManager` such that it can move/copy multiple source fields into multiple targets
inside one rule.

### Bugfix

* Fix error handling of missing source fields in grokker
* Fix using same output fields in list of grok pattern in grokker

## v6.2.0

### Features
* add `timestamper` processor to extract timestamp functionality from normalizer

### Improvements
* removed `arrow` dependency and depending features for performance reasons
  * switched to `datetime.strftime` syntax in `timestamp_differ`, `s3_output`, `elasticsearch_output` and `opensearch_output`
* encapsulate time related functionality in `logprep.util.time.TimeParser`


### Bugfix
* Fix missing default grok patterns in packaged logprep version


## v6.1.0

### Features

* Add `amides` processor to extends conventional rule matching by applying machine learning components
* Add `grokker` processor to extract grok functionality from normalizer
* `Normalizer` writes failure tags if nomalization fails
* Add `flush_timeout` to `opensearch` and `elasticsearch` outputs to ensure message delivery within a configurable period
* add `kafka_config` option to `confluent_kafka_input` and `confluent_kafka_output` connectors to provide additional config options to `librdkafka`

### Improvements

* Harmonize error messages and handling for processors and connectors
* Add ability to schedule periodic tasks to all components
* Improve performance of pipeline processing by switching form builtin `json` to `msgspec` in pipeline and kafka connectors
* Rewrite quickstart setup:
  * Remove logstash, replace elasticsearch by opensearch and use logprep opensearch connector to stick to reference architecture
  * Use kafka without zookeeper and switch to bitnami container images

### Bugfix

* Fix resetting processor caches in the `auto_rule_corpus_tester` by initializing all processors
between test cases.
* Fix processing of generic rules after there was an error inside the specific rules.
* Remove coordinate fields from results of the geoip enricher if one of them has `None` values

## v6.0.0

## Breaking

* Remove rules deprecations introduced in `v4.0.0`
* Changes rule language of `selective_extractor`, `pseudonymizer`, `pre_detector` to support multiple outputs

### Features

* Add `string_splitter` processor to split strings of variable length into lists
* Add `ip_informer` processor to enrich events with ip information
* Allow running the `Pipeline` in python without input/output connectors
* Add `auto_rule_corpus_tester` to test a whole rule corpus against defined expected outputs.
* Add shorthand for converting datatypes to `dissector` dissect pattern language
* Add support for multiple output connectors
* Apply processors multiple times until no new rule matches anymore. This enables applying rules on
results of previous rules.

### Improvements

* Bump `attrs` to `>=22.2.0` and delete redundant `min_len_validator`
* Specify the metric labels for connectors (add name, type and direction as labels)
* Rename metric names to clarify their meanings (`logprep_pipeline_number_of_warnings` to
`logprep_pipeline_sum_of_processor_warnings` and `logprep_pipeline_number_of_errors` to
`logprep_pipeline_sum_of_processor_errors`)

### Bugfix

* Fixes a bug that breaks templating config and rule files with environment variables if one or more variables are not set in environment
* Fixes a bug for `opensearch_output` and `elasticsearch_output` not handling authentication issues
* Fix metric `logprep_pipeline_number_of_processed_events` to actually count the processed events per pipeline
* Fix a bug for enrichment with environment variables. Variables must have one of the following prefixes now: `LOGPREP_`, `CI_`, `GITHUB_` or `PYTEST_`

### Improvements

* reimplements the `selective_extractor`

## v5.0.1

### Breaking

* drop support for python `3.6`, `3.7`, `3.8`
* change default prefix behavior on appending to strings of `dissector`

### Features

* Add an `http input connector` that spawns a uvicorn server which parses requests content to events.
* Add an `file input connector` that reads generic logfiles.
* Provide the possibility to consume lists, rules and configuration from files and http endpoints
* Add `requester` processor that enriches by making http requests with field values
* Add `calculator` processor to calculate with or without field values
* Make output subfields of the `geoip_enricher` configurable by introducing the rule config
`customize_target_subfields`
* Add a `timestamp_differ` processor that can parse two timestamps and calculate their respective time delta.
* Add `config_refresh_interval` configuration option to refresh the configuration on a given timedelta
* Add option to `dissector` to use a prefix pattern in dissect language for appending to strings and add the default behavior to append to strings without any prefixed separator

### Improvements

* Add support for python `3.10` and `3.11`
* Add option to submit a template with `list_search_base_path` config parameter in `list_comparison` processor
* Add functionality to `geoip_enricher` to download the geoip-database
* Add ability to use environment variables in rules and config
* Add list access including slicing to dotted field notation for getting values
* Add processor boilerplate generator to help adding new processors

### Bugfixes

* Fix count of `number_of_processed_events` metric in `input` connector. Will now only count actual
events.

## v4.0.0
### Breaking

* Splitting the general `connector` config into `input` and `output` to compose connector config independendly
* Removal of Deprecated Feature: HMAC-Options in the connector consumer options have to be
under the subkey `preprocessing` of the `input` processor
* Removal of Deprecated Feature: `delete` processor was renamed to `deleter`
* Rename `writing_output` connector to `jsonl_output`

### Features

* Add an opensearch output connector that can be used to write directly into opensearch.
* Add an elasticsearch output connector that can be used to write directly into elasticsearch.
* Split connector config into seperate config keys `input` and `output`
* Add preprocessing capabillities to all input connectors
* Add preprocessor for log_arrival_time
* Add preprocessor for log_arrival_timedelta
* Add metrics to connectors
* Add `concatenator` processor that can combine multiple source fields
* Add `dissector` processor that tokinizes messages into new or existing fields
* Add `key_checker` processor that checks if all dotted fields from a list are present in the event
* Add `field_manager` processor that copies or moves fields and merges lists
* Add ability to delete source fields to `concatenator`, `datetime_extractor`, `dissector`, `domain_label_extractor`, `domain_resolver`, `geoip_enricher` and `list_comparison`
* Add ability to overwrite target field to `datetime_extractor`, `domain_label_extractor`, `domain_resolver`, `geoip_enricher` and `list_comparison`

### Improvements
* Validate connector config on class level via attrs classes
* Implement a common interface to all connectors
* Refactor connector code
* Revise the documentation
* Add `sphinxcontrib.datatemplates` and `testcase-renderer` to docs
* Reimplement `get_dotted_field_value` helper method which should lead to increased performance
* Reimplement `dropper` processor code to improve performance

### Deprecations

#### Rule Language

* `datetime_extractor.datetime_field` is deprecated. Use `datetime_extractor.source_fields` as list instead.
* `datetime_extractor.destination_field` is deprecated. Use `datetime_extractor.target_field` instead.
* `delete` is deprecated. Use `deleter.delete` instead.
* `domain_label_extractor.target_field` is deprecated. Use `domain_label_extractor.source_fields` as list instead.
* `domain_label_extractor.output_field` is deprecated. Use `domain_label_extractor.target_field` instead.
* `domain_resolver.source_url_or_domain` is deprecated. Use `domain_resolver.source_fields` as list instead.
* `domain_resolver.output_field` is deprecated. Use `domain_resolver.target_field` instead.
* `drop` is deprecated. Use `dropper.drop` instead.
* `drop_full` is deprecated. Use `dropper.drop_full` instead.
* `geoip_enricher.source_ip` is deprecated. Use `geoip_enricher.source_fields` as list instead.
* `geoip_enricher.output_field` is deprecated. Use `geoip_enricher.target_field` instead.
* `label` is deprecated. Use `labeler.label` instead.
* `list_comparison.check_field` is deprecated. Use `list_comparison.source_fields` as list instead.
* `list_comparison.output_field` is deprecated. Use `list_comparison.target_field` instead.
* `pseudonymize` is deprecated. Use `pseudonymizer.pseudonyms` instead.
* `url_fields is` deprecated. Use `pseudonymizer.url_fields` instead.


### Bugfixes

* Fix resetting of some metric, e.g. `number_of_matches`.

### Breaking

## v3.3.0

### Features

* Normalizer can now write grok failure fields to an event when no grok pattern matches and if
`failure_target_field` is specified in the configuration

### Bugfixes

* Fix config validation of the preprocessor `version_info_target_field`.

## v3.2.0

### Features

* Add feature to automatically add version information to all events, configured via the
`connector > consumer > preprocessing` configuration
* Expose logprep and config version in metric targets
* Dry-Run accepts now a single json without brackets for input type `json`

### Improvements

* Move the config hmac options to the new subkey `preprocessing`, maintain backward compatibility,
but mark old version as deprecated.
* Make the generic adder write the SQL table to a file and load it from there instead of loading it
from the database for every process of the multiprocessing pipeline.
Furthermore, only connect to the SQL database on checking if the database table has changed and the
file is stale.
This reduces the SQL connections.
Before, there was permanently one connection per multiprocessing pipeline active and now there is
only one connection per Logprep instance active when accessing the database.

### Bugfixes

* Fix SelectiveExtractor output. The internal extracted list wasn't cleared between each event,
leading to duplication in the output of the processor. Now the events are cleared such that only
the result of the current event is returned.

## v3.1.0

### Features

* Add metric for mean processing time per event for the full pipeline, in addition to per processor

### Bugfixes

* Fix performance of the metrics tracking. Due to a store metrics statement at the wrong position
the logprep performance was dramatically decreased when tracking metrics was activated.
* Fix Auto Rule Tester which tried to access processor stats that do not exist anymore.

## v3.0.0

### Features

* Add ability to add fields from SQL database via GenericAdder
* Prometheus Exporter now exports also processor specific metrics
* Add `--version` cli argument to print the current logprep version, as well as the configuration
version if found

### Improvements

* Automatically release logprep on pypi
* Configure abstract dependencies for pypi releases
* Refactor domain resolver
* Refactor `processor_stats` to `metrics`. Metrics are now collected in separate dataclasses

### Bugfixes

* Fix processor initialization in auto rule tester
* Fix generation of RST-Docs

### Breaking

* Metrics refactoring:
  * The json output format of the previously known status_logger has changed
  * The configuration key word is now `metrics` instead of `status_logger`
  * The configuration for the time measurement is now part of the metrics configuration
  * The metrics tracking still includes values about how many warnings and errors happened, but
  not of what type. For that the regular logprep logging should be consolidated.

## v2.0.1

### Bugfixes

* Clear matching rules before processing in clusterer
* Add missing sphinxcontrib-mermaid in tox.ini

## v2.0.0

### Features

* Add generic processor interface `logprep.abc.processor.Processor`
* Add `delete` processor to be used with rules.
* Delete `donothing` processor
* Add `attrs` based `Config` classes for each processor
* Add validation of processor config in config class
* Make all processors using python `__slots__`
* Add `ProcessorRegistry` to register all processors
* Remove plugins feature
* Add `ProcessorConfiguration` as an adapter to create configuration for processors
* Remove all specific processor factories in favor of `logprep.processor.processor_factory.ProcessorFactory`
* Rewrite `ProcessorFactory`
* Automate processor configuration documentation
* generalize config parameter for using tld lists to `tld_lists` for `domain_resolver`, `domain_label_extractor`, `pseudonymizer`
* refactor `domain_resolver` to make code cleaner and increase test coverage

### Bugfixes

* remove `ujson` dependency because of CVE<|MERGE_RESOLUTION|>--- conflicted
+++ resolved
@@ -6,6 +6,7 @@
 
 * adds new config parameter `event_original_field` to http input which can be used to write the original event in a designated target field
 * adds a new preprocessor `add_full_event_to_target_field` which adds the full event as an escaped string to a designated target field
+* add `replacer` processor to replace substrings in fields using a syntax similar to the `dissector`
 
 ### Improvements
 ### Bugfix
@@ -20,11 +21,7 @@
 ### Features
 
 * add support for rule files with suffix `.yaml`
-<<<<<<< HEAD
-* add `replacer` processor to replace substrings in fields using a syntax similar to the `dissector`
-=======
 * add a feature to the preprocessor `log_arrival_time_target_field` to backup the original content on a preexisting target parent field in case of errors during preprocessing
->>>>>>> 0cceb045
 
 ### Improvements
 
