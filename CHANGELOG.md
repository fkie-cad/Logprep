## Upcoming Changes

## next release

### Breaking

### Features

### Improvements

### Bugfix

<<<<<<< HEAD
* fixes a bug in grokker rules, where common field prefixes wasn't possible
=======
  * fixes bug where missing key in credentials file leads to AttributeError
>>>>>>> 509397f8

## 11.1.0

### Features

* new documentation part with security best practices which compiles to `user_manual/security/best_practices.html`
  * also comes with excel export functionality of given best practices
* add basic auth to http_input

### Bugfix

* fixes a bug in http connector leading to only first process working
* fixes the broken gracefull shutdown behaviour

## 11.0.1
### Bugfix

* fixes a bug where the pipeline index increases on every restart of a failed pipeline
* fixes closed log queue issue by run logging in an extra process

## 11.0.0
### Breaking

* configuration of Authentication for getters is now done by new introduced credentials file

### Features

* introducing an additional file to define the credentials for every configuration source
* retrieve oauth token automatically from different oauth endpoints
* retrieve configruation with mTLS authentication
* reimplementation of HTTP Input Connector with following Features:
  * Wildcard based HTTP Request routing
  * Regex based HTTP Request routing
  * Improvements in thread-based runtime
  * Configuration and possibility to add metadata

### Improvements

* remove `versioneer` dependency in favor of `setuptools-scm`

### Bugfix

* fix version string of release versions
* fix version string of container builds for feature branches
* fix merge of config versions for multiple configs


## v10.0.4
### Improvements

* refactor logprep build process and requirements management

### Bugfix

* fix `generic_adder` not creating new field from type `list`

## v10.0.3
### Bugfix
* fix loading of configuration inside the `AutoRuleCorpusTester` for `logprep test integration`
* fix auto rule tester (`test unit`), which was broken after adding support for multiple configuration files and resolving paths in configuration files

## v10.0.2
### Bugfix
* fix versioneer import
* fix logprep does not complain about missing PROMETHEUS_MULTIPROC_DIR

## v10.0.1
### Bugfix

* fix entrypoint in `setup.py` that corrupted the install


## v10.0.0
### Breaking

* reimplement the logprep CLI, see `logprep --help` for more information.
* remove feature to reload configuration by sending signal `SIGUSR1`
* remove feature to validate rules because it is already included in `logprep test config`

### Features

* add a `number_of_successful_writes` metric to the s3 connector, which counts how many events were successfully written to s3
* make the s3 connector work with the new `_write_backlog` method introduced by the `confluent_kafka` commit bugfix in v9.0.0
* add option to Opensearch Output Connector to use parallel bulk implementation (default is True)
* add feature to logprep to load config from multiple sources (files or uris)
* add feature to logprep to print the resulting configruation with `logprep print json|yaml <Path to config>` in json or yaml
* add an event generator that can send records to Kafka using data from a file or from Kafka
* add an event generator that can send records to a HTTP endpoint using data from local dataset

### Improvements

* a do nothing option do dummy output to ensure dummy does not fill memory
* make the s3 connector raise `FatalOutputError` instead of warnings
* make the s3 connector blocking by removing threading
* revert the change from v9.0.0 to always check the existence of a field for negated key-value based lucene filter expressions
* make store_custom in s3, opensearch and elasticsearch connector not call `batch_finished_callback` to prevent data loss that could be caused by partially processed events
* remove the `schema_and_rule_checker` module
* rewrite Logprep Configuration object see documentation for more details
* rewrite Runner
* delete MultiProcessingPipeline class to simplify multiprocesing
* add FDA to the quickstart setup
* bump versions for `fastapi` and `aiohttp` to address CVEs

### Bugfix

* make the s3 connector actually use the `max_retries` parameter
* fixed a bug which leads to a `FatalOutputError` on handling `CriticalInputError` in pipeline

## v9.0.3
### Breaking

### Features

* make `thread_count`, `queue_size` and `chunk_size` configurable for `parallel_bulk` in opensearch output connector

### Improvements

### Bugfix

* fix `parallel_bulk` implementation not delivering messages to opensearch

## v9.0.2

### Bugfix

* remove duplicate pseudonyms in extra outputs of pseudonymizer

## v9.0.1
### Breaking

### Features

### Improvements

* use parallel_bulk api for opensearch output connector

### Bugfix


## v9.0.0
### Breaking

* remove possibility to inject auth credentials via url string, because of the risk leaking credentials in logs
    - if you want to use basic auth, then you have to set the environment variables
        * :code:`LOGPREP_CONFIG_AUTH_USERNAME=<your_username>`
        * :code:`LOGPREP_CONFIG_AUTH_PASSWORD=<your_password>`
    - if you want to use oauth, then you have to set the environment variables
        * :code:`LOGPREP_CONFIG_AUTH_TOKEN=<your_token>`
        * :code:`LOGPREP_CONFIG_AUTH_METHOD=oauth`

### Features

### Improvements

* improve error message on empty rule filter
* reimplemented `pseudonymizer` processor
  - rewrote tests till 100% coverage
  - cleaned up code
  - reimplemented caching using pythons `lru_cache`
  - add cache metrics
  - removed `max_caching_days` config option
  - add `max_cached_pseudonymized_urls` config option which defaults to 1000
  - add lru caching for peudonymizatin of urls
* improve loading times for the rule tree by optimizing the rule segmentation and sorting
* add support for python 3.12 and remove support for python 3.9
* always check the existence of a field for negated key-value based lucene filter expressions
* add kafka exporter to quickstart setup

### Bugfix

* fix the rule tree parsing some rules incorrectly, potentially resulting in more matches
* fix `confluent_kafka` commit issue after kafka did some rebalancing, fixes also negative offsets

## v8.0.0
### Breaking

* reimplemented metrics so the former metrics configuration won't work anymore
* metric content changed and existent grafana dashboards will break
* new rule `id` could possibly break configurations if the same rule is used in both rule trees
  - can be fixed by adding a unique `id` to each rule or delete the possibly redundant rule

### Features

* add possibility to convert hex to int in `calculator` processor with new added function `from_hex`
* add metrics on rule level
* add grafana example dashboards under `quickstart/exampledata/config/grafana/dashboards`
* add new configuration field `id` for all rules to identify rules in metrics and logs
  - if no `id` is given, the `id` will be generated in a stable way
  - add verification of rule `id` uniqueness on processor level over both rule trees to ensure metrics are counted correctly on rule level

### Improvements

* reimplemented prometheus metrics exporter to provide gauges, histograms and counter metrics
* removed shared counter, because it is redundant to the metrics
* get exception stack trace by setting environment variable `DEBUG`

### Bugfix


## v7.0.0
### Breaking

* removed metric file target
* move kafka config options to `kafka_config` dictionary for `confluent_kafka_input` and `confluent_kafka_output` connectors

### Features

* add a preprocessor to enrich by systems env variables
* add option to define rules inline in pipeline config under processor configs `generic_rules` or `specific_rules`
* add option to `field_manager` to ignore missing source fields to suppress warnings and failure tags
* add ignore_missing_source_fields behavior to `calculator`, `concatenator`, `dissector`, `grokker`, `ip_informer`, `selective_extractor`
* kafka input connector
  - implemented manual commit behaviour if `enable.auto.commit: false`
  - implemented on_commit callback to check for errors during commit
  - implemented statistics callback to collect metrics from underlying librdkafka library
  - implemented per partition offset metrics
  - get logs and handle errors from underlying librdkafka library
* kafka output connector
  - implemented statistics callback to collect metrics from underlying librdkafka library
  - get logs and handle errors from underlying librdkafka library

### Improvements

* `pre_detector` processor now adds the field `creation_timestamp` to pre-detections.
It contains the time at which a pre-detection was created by the processor.
* add `prometheus` and `grafana` to the quickstart setup to support development
* provide confluent kafka test setup to run tests against a real kafka cluster

### Bugfix

* fix CVE-2023-37920 Removal of e-Tugra root certificate
* fix CVE-2023-43804 `Cookie` HTTP header isn't stripped on cross-origin redirects
* fix CVE-2023-37276 aiohttp.web.Application vulnerable to HTTP request smuggling via llhttp HTTP request parser

## v6.8.1
### Bugfix

* Fix writing time measurements into the event after the deleter has deleted the event. The bug only
happened when the `metrics.measure_time.append_to_event` configuration was set to `true`.

* Fix memory leak by removing the log aggregation capability

## v6.8.0
### Features

* Add option to repeat input documents for the following connectors: `DummyInput`, `JsonInput`,
`JsonlInput`. This enables easier debugging by introducing a continues input stream of documents.

### Bugfix

* Fix restarting of logprep every time the kafka input connector receives events that aren't valid
json documents. Now the documents will be written to the error output.
* Fix ProcessCounter to actually print counts periodically and not only once events are processed

## v6.7.0
### Improvements

* Print logprep warnings in the rule corpus tester only in the detailed reports instead of the
summary.

### Bugfix

* Fix error when writing too large documents into Opensearch/Elasticsearch
* Fix dissector pattern that end with a dissect, e.g `system_%{type}`
* Handle long-running grok pattern in the `Grokker` by introducing a timeout limit of one second
* Fix time handling: If no year is given assume the current year instead of 1900 and convert time
zone only once

## v6.6.0

### Improvements

* Replace rule_filter with lucene_filter in predetector output. The old internal logprep rule
representation is not present anymore in the predetector output, the name `rule_filter` will stay
in place of the `lucene_filter` name.
* 'amides' processor now stores confidence values of processed events in the `amides.confidence` field.
In case of positive detection results, rule attributions are now inserted in the `amides.attributions` field.

### Bugfix

* Fix lucene rule filter representation such that it is aligned with opensearch lucene query syntax
* Fix grok pattern `UNIXPATH` by internally converting `[[:alnum:]]` to `\w"`
* Fix overwriting of temporary tld-list with empty content

## v6.5.1
### Bugfix

* Fix creation of logprep temp dir
* Fix `dry_runner` to support extra outputs of the `selective_extractor`

## v6.5.0
### Improvements

* Make the `PROMETHEUS_MULTIPROC_DIR` environment variable optional, will default to
`/tmp/PROMETHEUS_MULTIPROC_DIR` if not given

### Bugfix

* All temp files will now be stored inside the systems default temp directory

## v6.4.0
### Improvements

* Bump `requests` to `>=2.31.0` to circumvent `CVE-2023-32681`
* Include a lucene representation of the rule filter into the predetector results. The
representation is not completely lucene compatible due to non-existing regex functionality.
* Remove direct dependency of `python-dateutil`

### Bugfix

* Fix error handling of FieldManager if no mapped source field exists in the event.
* Fix Grokker such that only the first grok pattern match is applied instead of all matching
pattern
* Fix Grokker such that nested parentheses in oniguruma pattern are working (3 levels are supported
now)
* Fix Grokker such that two or more oniguruma can point to the same target. This ensures
grok-pattern compatibility with the normalizer and other grok tools

## v6.3.0
### Features

* Extend dissector such that it can trim characters around dissected field with `%{field-( )}`
notation.
* Extend timestamper such that it can take multiple source_formats. First format that matches
will be used, all following formats will be ignored

### Improvements

* Extend the `FieldManager` such that it can move/copy multiple source fields into multiple targets
inside one rule.

### Bugfix

* Fix error handling of missing source fields in grokker
* Fix using same output fields in list of grok pattern in grokker

## v6.2.0

### Features
* add `timestamper` processor to extract timestamp functionality from normalizer

### Improvements
* removed `arrow` dependency and depending features for performance reasons
  * switched to `datetime.strftime` syntax in `timestamp_differ`, `s3_output`, `elasticsearch_output` and `opensearch_output`
* encapsulate time related functionality in `logprep.util.time.TimeParser`


### Bugfix
* Fix missing default grok patterns in packaged logprep version


## v6.1.0

### Features

* Add `amides` processor to extends conventional rule matching by applying machine learning components
* Add `grokker` processor to extract grok functionality from normalizer
* `Normalizer` writes failure tags if nomalization fails
* Add `flush_timeout` to `opensearch` and `elasticsearch` outputs to ensure message delivery within a configurable period
* add `kafka_config` option to `confluent_kafka_input` and `confluent_kafka_output` connectors to provide additional config options to `librdkafka`

### Improvements

* Harmonize error messages and handling for processors and connectors
* Add ability to schedule periodic tasks to all components
* Improve performance of pipeline processing by switching form builtin `json` to `msgspec` in pipeline and kafka connectors
* Rewrite quickstart setup:
  * Remove logstash, replace elasticsearch by opensearch and use logprep opensearch connector to stick to reference architecture
  * Use kafka without zookeeper and switch to bitnami container images

### Bugfix

* Fix resetting processor caches in the `auto_rule_corpus_tester` by initializing all processors
between test cases.
* Fix processing of generic rules after there was an error inside the specific rules.
* Remove coordinate fields from results of the geoip enricher if one of them has `None` values

## v6.0.0

## Breaking

* Remove rules deprecations introduced in `v4.0.0`
* Changes rule language of `selective_extractor`, `pseudonymizer`, `pre_detector` to support multiple outputs

### Features

* Add `string_splitter` processor to split strings of variable length into lists
* Add `ip_informer` processor to enrich events with ip information
* Allow running the `Pipeline` in python without input/output connectors
* Add `auto_rule_corpus_tester` to test a whole rule corpus against defined expected outputs.
* Add shorthand for converting datatypes to `dissector` dissect pattern language
* Add support for multiple output connectors
* Apply processors multiple times until no new rule matches anymore. This enables applying rules on
results of previous rules.

### Improvements

* Bump `attrs` to `>=22.2.0` and delete redundant `min_len_validator`
* Specify the metric labels for connectors (add name, type and direction as labels)
* Rename metric names to clarify their meanings (`logprep_pipeline_number_of_warnings` to
`logprep_pipeline_sum_of_processor_warnings` and `logprep_pipeline_number_of_errors` to
`logprep_pipeline_sum_of_processor_errors`)

### Bugfix

* Fixes a bug that breaks templating config and rule files with environment variables if one or more variables are not set in environment
* Fixes a bug for `opensearch_output` and `elasticsearch_output` not handling authentication issues
* Fix metric `logprep_pipeline_number_of_processed_events` to actually count the processed events per pipeline
* Fix a bug for enrichment with environment variables. Variables must have one of the following prefixes now: `LOGPREP_`, `CI_`, `GITHUB_` or `PYTEST_`

### Improvements

* reimplements the `selective_extractor`

## v5.0.1

### Breaking

* drop support for python `3.6`, `3.7`, `3.8`
* change default prefix behavior on appending to strings of `dissector`

### Features

* Add an `http input connector` that spawns a uvicorn server which parses requests content to events.
* Add an `file input connector` that reads generic logfiles.
* Provide the possibility to consume lists, rules and configuration from files and http endpoints
* Add `requester` processor that enriches by making http requests with field values
* Add `calculator` processor to calculate with or without field values
* Make output subfields of the `geoip_enricher` configurable by introducing the rule config
`customize_target_subfields`
* Add a `timestamp_differ` processor that can parse two timestamps and calculate their respective time delta.
* Add `config_refresh_interval` configuration option to refresh the configuration on a given timedelta
* Add option to `dissector` to use a prefix pattern in dissect language for appending to strings and add the default behavior to append to strings without any prefixed separator

### Improvements

* Add support for python `3.10` and `3.11`
* Add option to submit a template with `list_search_base_path` config parameter in `list_comparison` processor
* Add functionality to `geoip_enricher` to download the geoip-database
* Add ability to use environment variables in rules and config
* Add list access including slicing to dotted field notation for getting values
* Add processor boilerplate generator to help adding new processors

### Bugfixes

* Fix count of `number_of_processed_events` metric in `input` connector. Will now only count actual
events.

## v4.0.0
### Breaking

* Splitting the general `connector` config into `input` and `output` to compose connector config independendly
* Removal of Deprecated Feature: HMAC-Options in the connector consumer options have to be
under the subkey `preprocessing` of the `input` processor
* Removal of Deprecated Feature: `delete` processor was renamed to `deleter`
* Rename `writing_output` connector to `jsonl_output`

### Features

* Add an opensearch output connector that can be used to write directly into opensearch.
* Add an elasticsearch output connector that can be used to write directly into elasticsearch.
* Split connector config into seperate config keys `input` and `output`
* Add preprocessing capabillities to all input connectors
* Add preprocessor for log_arrival_time
* Add preprocessor for log_arrival_timedelta
* Add metrics to connectors
* Add `concatenator` processor that can combine multiple source fields
* Add `dissector` processor that tokinizes messages into new or existing fields
* Add `key_checker` processor that checks if all dotted fields from a list are present in the event
* Add `field_manager` processor that copies or moves fields and merges lists
* Add ability to delete source fields to `concatenator`, `datetime_extractor`, `dissector`, `domain_label_extractor`, `domain_resolver`, `geoip_enricher` and `list_comparison`
* Add ability to overwrite target field to `datetime_extractor`, `domain_label_extractor`, `domain_resolver`, `geoip_enricher` and `list_comparison`

### Improvements
* Validate connector config on class level via attrs classes
* Implement a common interface to all connectors
* Refactor connector code
* Revise the documentation
* Add `sphinxcontrib.datatemplates` and `testcase-renderer` to docs
* Reimplement `get_dotted_field_value` helper method which should lead to increased performance
* Reimplement `dropper` processor code to improve performance

### Deprecations

#### Rule Language

* `datetime_extractor.datetime_field` is deprecated. Use `datetime_extractor.source_fields` as list instead.
* `datetime_extractor.destination_field` is deprecated. Use `datetime_extractor.target_field` instead.
* `delete` is deprecated. Use `deleter.delete` instead.
* `domain_label_extractor.target_field` is deprecated. Use `domain_label_extractor.source_fields` as list instead.
* `domain_label_extractor.output_field` is deprecated. Use `domain_label_extractor.target_field` instead.
* `domain_resolver.source_url_or_domain` is deprecated. Use `domain_resolver.source_fields` as list instead.
* `domain_resolver.output_field` is deprecated. Use `domain_resolver.target_field` instead.
* `drop` is deprecated. Use `dropper.drop` instead.
* `drop_full` is deprecated. Use `dropper.drop_full` instead.
* `geoip_enricher.source_ip` is deprecated. Use `geoip_enricher.source_fields` as list instead.
* `geoip_enricher.output_field` is deprecated. Use `geoip_enricher.target_field` instead.
* `label` is deprecated. Use `labeler.label` instead.
* `list_comparison.check_field` is deprecated. Use `list_comparison.source_fields` as list instead.
* `list_comparison.output_field` is deprecated. Use `list_comparison.target_field` instead.
* `pseudonymize` is deprecated. Use `pseudonymizer.pseudonyms` instead.
* `url_fields is` deprecated. Use `pseudonymizer.url_fields` instead.


### Bugfixes

* Fix resetting of some metric, e.g. `number_of_matches`.

### Breaking

## v3.3.0

### Features

* Normalizer can now write grok failure fields to an event when no grok pattern matches and if
`failure_target_field` is specified in the configuration

### Bugfixes

* Fix config validation of the preprocessor `version_info_target_field`.

## v3.2.0

### Features

* Add feature to automatically add version information to all events, configured via the
`connector > consumer > preprocessing` configuration
* Expose logprep and config version in metric targets
* Dry-Run accepts now a single json without brackets for input type `json`

### Improvements

* Move the config hmac options to the new subkey `preprocessing`, maintain backward compatibility,
but mark old version as deprecated.
* Make the generic adder write the SQL table to a file and load it from there instead of loading it
from the database for every process of the multiprocessing pipeline.
Furthermore, only connect to the SQL database on checking if the database table has changed and the
file is stale.
This reduces the SQL connections.
Before, there was permanently one connection per multiprocessing pipeline active and now there is
only one connection per Logprep instance active when accessing the database.

### Bugfixes

* Fix SelectiveExtractor output. The internal extracted list wasn't cleared between each event,
leading to duplication in the output of the processor. Now the events are cleared such that only
the result of the current event is returned.

## v3.1.0

### Features

* Add metric for mean processing time per event for the full pipeline, in addition to per processor

### Bugfixes

* Fix performance of the metrics tracking. Due to a store metrics statement at the wrong position
the logprep performance was dramatically decreased when tracking metrics was activated.
* Fix Auto Rule Tester which tried to access processor stats that do not exist anymore.

## v3.0.0

### Features

* Add ability to add fields from SQL database via GenericAdder
* Prometheus Exporter now exports also processor specific metrics
* Add `--version` cli argument to print the current logprep version, as well as the configuration
version if found

### Improvements

* Automatically release logprep on pypi
* Configure abstract dependencies for pypi releases
* Refactor domain resolver
* Refactor `processor_stats` to `metrics`. Metrics are now collected in separate dataclasses

### Bugfixes

* Fix processor initialization in auto rule tester
* Fix generation of RST-Docs

### Breaking

* Metrics refactoring:
  * The json output format of the previously known status_logger has changed
  * The configuration key word is now `metrics` instead of `status_logger`
  * The configuration for the time measurement is now part of the metrics configuration
  * The metrics tracking still includes values about how many warnings and errors happened, but
  not of what type. For that the regular logprep logging should be consolidated.

## v2.0.1

### Bugfixes

* Clear matching rules before processing in clusterer
* Add missing sphinxcontrib-mermaid in tox.ini

## v2.0.0

### Features

* Add generic processor interface `logprep.abc.processor.Processor`
* Add `delete` processor to be used with rules.
* Delete `donothing` processor
* Add `attrs` based `Config` classes for each processor
* Add validation of processor config in config class
* Make all processors using python `__slots__`
* Add `ProcessorRegistry` to register all processors
* Remove plugins feature
* Add `ProcessorConfiguration` as an adapter to create configuration for processors
* Remove all specific processor factories in favor of `logprep.processor.processor_factory.ProcessorFactory`
* Rewrite `ProcessorFactory`
* Automate processor configuration documentation
* generalize config parameter for using tld lists to `tld_lists` for `domain_resolver`, `domain_label_extractor`, `pseudonymizer`
* refactor `domain_resolver` to make code cleaner and increase test coverage

### Bugfixes

* remove `ujson` dependency because of CVE<|MERGE_RESOLUTION|>--- conflicted
+++ resolved
@@ -10,11 +10,8 @@
 
 ### Bugfix
 
-<<<<<<< HEAD
 * fixes a bug in grokker rules, where common field prefixes wasn't possible
-=======
-  * fixes bug where missing key in credentials file leads to AttributeError
->>>>>>> 509397f8
+* fixes bug where missing key in credentials file leads to AttributeError
 
 ## 11.1.0
 
