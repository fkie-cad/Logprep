## Upcoming Changes

## next release
### Breaking

* `CriticalInputError` is raised when the input preprocessor values can't be set, this was so far only true
  for the hmac preprocessor, but is now also applied for all other preprocessors.
* fix `delimiter` typo in `StringSplitterRule` configuration

### Features
### Improvements

<<<<<<< HEAD
* fix `requester` documentation
=======
* replace `BaseException` with `Exception` for custom errors
* refactor `generic_resolver` to validate rules on startup instead of application of each rule
* rewrite the helper method `add_field_to` such that it always raises an `FieldExistsWarning` instead of return a bool.
* add new helper method `add_fields_to` to directly add multiple fields to one event
* refactored some processors to make use of the new helper methods

>>>>>>> 50ee02e7

### Bugfix

* fix `confluent_kafka.store_offsets` if `last_valid_record` is `None`, can happen if a rebalancing happens
  before the first message was pulled.
- fix pseudonymizer cache metrics not updated

## 14.0.0
### Breaking

* remove AutoRuleCorpusTester
* removes the option to use synchronous `bulk` or `parallel_bulk` operation in favor of `parallel_bulk` in `opensearch_output`
* reimplement error handling by introducing the option to configure an error output
  * if no error output is configured, failed event will be dropped

### Features

* adds health check endpoint to metrics on path `/health`
* changes helm chart to use new readiness check
* adds `healthcheck_timeout` option to all components to tweak the timeout of healthchecks
* adds `desired_cluster_status` option to opensearch output to signal healthy cluster status
* initially run health checks on setup for every configured component
* make `imagePullPolicy` configurable for helm chart deployments
* it is now possible to use Lucene compliant Filter Expressions
* make `terminationGracePeriodSeconds` configurable in helm chart values
* adds ability to configure error output
* adds option `default_op_type` to `opensearch_output` connector to set the default operation for indexing documents (default: index)
* adds option `max_chunk_bytes` to `opensearch_output` connector to set the maximum size of the request in bytes (default: 100MB)
* adds option `error_backlog_size` to logprep configuration to configure the queue size of the error queue
* the opensearch default index is now only used for processed events, errors will be written to the error output, if configured

### Improvements

* remove AutoRuleCorpusTester
* adds support for rust extension development
* adds prebuilt wheels for architectures `x86_64` on `manylinux` and `musllinux` based linux platforms to releases
* add manual how to use local images with minikube example setup to documentation
* move `Configuration` to top level of documentation
* add `CONTRIBUTING` file
* sets the default for `flush_timeout` and `send_timeout` in `kafka_output` connector to `0` seconds
* changed python base image for logprep to `bitnami/python` in cause of better CVE governance

### Bugfix

* ensure `logprep.abc.Component.Config` is immutable and can be applied multiple times
* remove lost callback reassign behavior from `kafka_input` connector
* remove manual commit option from `kafka_input` connector
* pin `mysql-connector-python` to >=9.1.0 to accommodate for CVE-2024-21272 and update `MySQLConnector` to work with the new version

## 13.1.2
### Bugfix

* fixes a bug not increasing but decreasing timeout throttle factor of ThrottlingQueue
* handle DecodeError and unexpected Exceptions on requests in `http_input` separately
* fixes unbound local error in http input connector

## 13.1.1
### Improvements

* adds ability to bypass the processing of events if there is no pipeline. This is useful for pure connector deployments.
* adds experimental feature to bypass the rule tree by setting `LOGPREP_BYPASS_RULE_TREE` environment variable

### Bugfix

* fixes a bug in the `http_output` used by the http generator, where the timeout parameter does only set the read_timeout not the write_timeout
* fixes a bug in the `http_input` not handling decode errors

## 13.1.0
### Features

* `pre_detector` now normalizes timestamps with configurable parameters timestamp_field, source_format, source_timezone and target_timezone
* `pre_detector` now writes tags in failure cases
* `ProcessingWarnings` now can write `tags` to the event
* add `timeout` parameter to logprep http generator to set the timeout in seconds for requests
* add primitive rate limiting to `http_input` connector

### Improvements

* switch to `uvloop` as default loop for the used threaded http uvicorn server
* switch to `httptools` as default http implementation for the used threaded http uvicorn server

### Bugfix

* remove redundant chart features for mounting secrets

## 13.0.1

### Improvements

* a result object was added to processors and pipelines
  * each processor returns an object including the processor name, generated extra_data, warnings
    and errors
  * the pipeline returns an object with the list of all processor result objects
* add kubernetes opensiem deployment example
* move quickstart setup to compose example

### Bugfix

* This release limits the mysql-connector-python dependency to have version less the 9

## 13.0.0

### Breaking

* This release limits the maximum python version to `3.12.3` because of the issue
[#612](https://github.com/fkie-cad/Logprep/issues/612).
* Remove `normalizer` processor, as it's functionality was replaced by the `grokker`, `timestamper` and `field_manager` processors
* Remove `elasticsearch_output` connector to reduce maintenance effort

### Features

* add a helm chart to install logprep in kubernetes based environments

### Improvements

* add documentation about behavior of the `timestamper` on `ISO8601` and `UNIX` time parsing
* add unit tests for helm chart templates
* add helm to github actions runner
* add helm chart release to release pipeline

### Bugfix

* fixes a bug where it could happen that a config value could be overwritten by a default in a later configuration in a multi source config scenario
* fixes a bug in the `field_manager` where extending a non list target leads to a processing failure
* fixes a bug in `pseudonymizer` where a missing regex_mapping from an existing config_file causes logprep to crash continuously

## 12.0.0

### Breaking

* `pseudonymizer` change rule config field `pseudonyms` to `mapping`
* `clusterer` change rule config field `target` to `source_fields`
* `generic_resolver` change rule config field `append_to_list` to `extend_target_list`
* `hyperscan_resolver` change rule config field `append_to_list` to `extend_target_list`
* `calculator` now adds the error tag `_calculator_missing_field_warning` to the events tag field instead of `_calculator_failure` in case of missing field in events
* `domain_label_extractor` now writes `_domain_label_extractor_missing_field_warning` tag to event tags in case of missing fields
* `geoip_enricher` now writes `_geoip_enricher_missing_field_warning` tag to event tags in case of missing fields
* `grokker` now writes `_grokker_missing_field_warning` tag to event tags instead of `_grokker_failure` in case of missing fields
* `requester` now writes `_requester_missing_field_warning` tag to event tags instead of `_requester_failure` in case of missing fields
* `timestamp_differ` now writes `_timestamp_differ_missing_field_warning` tag to event tags instead of `_timestamp_differ_failure` in case of missing fields
* `timestamper` now writes `_timestamper_missing_field_warning` tag to event tags instead of `_timestamper_failure` in case of missing fields
* rename `--thread_count` parameter to `--thread-count` in http generator
* removed `--report` parameter and feature from http generator
* when using `extend_target_list` in the `field manager`the ordering of the given source fields is now preserved
* logprep now exits with a negative exit code if pipeline restart fails 5 times
  * this was implemented because further restart behavior should be configured on level of a system init service or container orchestrating service like k8s
  * the `restart_count` parameter is configurable. If you want the old behavior back, you can set this parameter to a negative number
* logprep now exits with a exit code of 2 on configuration errors

### Features

* add UCL into the quickstart setup
* add logprep http output connector
* add pseudonymization tools to logprep -> see: `logprep pseudo --help`
* add `restart_count` parameter to configuration
* add option `mode` to `pseudonymizer` processor and to pseudonymization tools to chose the AES Mode for encryption and decryption
* add retry mechanism to opensearch parallel bulk, if opensearch returns 429 `rejected_execution_exception`

### Improvements

* remove logger from Components and Factory signatures
* align processor architecture to use methods like `write_to_target`, `add_field_to` and `get_dotted_field_value` when reading and writing from and to events
  * required substantial refactoring of the `hyperscan_resolver`, `generic_resolver` and `template_replacer`
* change `pseudonymizer`, `pre_detector`, `selective_extractor` processors and `pipeline` to handle `extra_data` the same way
* refactor `clusterer`, `pre_detector` and `pseudonymizer` processors and change `rule_tree` so that the processor do not require `process` override
  * required substantial refactoring of the `clusterer`
* handle missing fields in processors via `_handle_missing_fields` from the field_manager
* add `LogprepMPQueueListener` to outsource logging to a separate process
* add a single `Queuehandler` to root logger to ensure all logs were handled by `LogprepMPQueueListener`
* refactor `http_generator` to use a logprep http output connector
* ensure all `cached_properties` are populated during setup time

### Bugfix

* make `--username` and `--password` parameters optional in http generator
* fixes a bug where `FileNotFoundError` is raised during processing

## 11.3.0

### Features

* add gzip handling to `http_input` connector
* adds advanced logging configuration
  * add configurable log format
  * add configurable datetime formate in logs
  * makes `hostname` available in custom log formats
  * add fine grained log level configuration for every logger instance

### Improvements

* rename `logprep.event_generator` module to `logprep.generator`
* shorten logger instance names

### Bugfix

* fixes exposing OpenSearch/ElasticSearch stacktraces in log when errors happen by making loglevel configurable for loggers `opensearch` and `elasticsearch`
* fixes the logprep quickstart profile

## 11.2.1

### Bugfix

* fixes bug, that leads to spawning exporter http server always on localhost

## 11.2.0

### Features

* expose metrics via uvicorn webserver
  * makes all uvicorn configuration options possible
  * add security best practices to server configuration
* add following metrics to `http_input` connector
  * `nummer_of_http_requests`
  * `message_backlog_size`

### Bugfix

* fixes a bug in grokker rules, where common field prefixes wasn't possible
* fixes bug where missing key in credentials file leads to AttributeError

## 11.1.0

### Features

* new documentation part with security best practices which compiles to `user_manual/security/best_practices.html`
  * also comes with excel export functionality of given best practices
* add basic auth to http_input

### Bugfix

* fixes a bug in http connector leading to only first process working
* fixes the broken gracefull shutdown behaviour

## 11.0.1
### Bugfix

* fixes a bug where the pipeline index increases on every restart of a failed pipeline
* fixes closed log queue issue by run logging in an extra process

## 11.0.0
### Breaking

* configuration of Authentication for getters is now done by new introduced credentials file

### Features

* introducing an additional file to define the credentials for every configuration source
* retrieve oauth token automatically from different oauth endpoints
* retrieve configruation with mTLS authentication
* reimplementation of HTTP Input Connector with following Features:
  * Wildcard based HTTP Request routing
  * Regex based HTTP Request routing
  * Improvements in thread-based runtime
  * Configuration and possibility to add metadata

### Improvements

* remove `versioneer` dependency in favor of `setuptools-scm`

### Bugfix

* fix version string of release versions
* fix version string of container builds for feature branches
* fix merge of config versions for multiple configs


## v10.0.4
### Improvements

* refactor logprep build process and requirements management

### Bugfix

* fix `generic_adder` not creating new field from type `list`

## v10.0.3
### Bugfix
* fix loading of configuration inside the `AutoRuleCorpusTester` for `logprep test integration`
* fix auto rule tester (`test unit`), which was broken after adding support for multiple configuration files and resolving paths in configuration files

## v10.0.2
### Bugfix
* fix versioneer import
* fix logprep does not complain about missing PROMETHEUS_MULTIPROC_DIR

## v10.0.1
### Bugfix

* fix entrypoint in `setup.py` that corrupted the install


## v10.0.0
### Breaking

* reimplement the logprep CLI, see `logprep --help` for more information.
* remove feature to reload configuration by sending signal `SIGUSR1`
* remove feature to validate rules because it is already included in `logprep test config`

### Features

* add a `number_of_successful_writes` metric to the s3 connector, which counts how many events were successfully written to s3
* make the s3 connector work with the new `_write_backlog` method introduced by the `confluent_kafka` commit bugfix in v9.0.0
* add option to Opensearch Output Connector to use parallel bulk implementation (default is True)
* add feature to logprep to load config from multiple sources (files or uris)
* add feature to logprep to print the resulting configruation with `logprep print json|yaml <Path to config>` in json or yaml
* add an event generator that can send records to Kafka using data from a file or from Kafka
* add an event generator that can send records to a HTTP endpoint using data from local dataset

### Improvements

* a do nothing option do dummy output to ensure dummy does not fill memory
* make the s3 connector raise `FatalOutputError` instead of warnings
* make the s3 connector blocking by removing threading
* revert the change from v9.0.0 to always check the existence of a field for negated key-value based lucene filter expressions
* make store_custom in s3, opensearch and elasticsearch connector not call `batch_finished_callback` to prevent data loss that could be caused by partially processed events
* remove the `schema_and_rule_checker` module
* rewrite Logprep Configuration object see documentation for more details
* rewrite Runner
* delete MultiProcessingPipeline class to simplify multiprocesing
* add FDA to the quickstart setup
* bump versions for `fastapi` and `aiohttp` to address CVEs

### Bugfix

* make the s3 connector actually use the `max_retries` parameter
* fixed a bug which leads to a `FatalOutputError` on handling `CriticalInputError` in pipeline

## v9.0.3
### Breaking

### Features

* make `thread_count`, `queue_size` and `chunk_size` configurable for `parallel_bulk` in opensearch output connector

### Improvements

### Bugfix

* fix `parallel_bulk` implementation not delivering messages to opensearch

## v9.0.2

### Bugfix

* remove duplicate pseudonyms in extra outputs of pseudonymizer

## v9.0.1
### Breaking

### Features

### Improvements

* use parallel_bulk api for opensearch output connector

### Bugfix


## v9.0.0
### Breaking

* remove possibility to inject auth credentials via url string, because of the risk leaking credentials in logs
    - if you want to use basic auth, then you have to set the environment variables
        * :code:`LOGPREP_CONFIG_AUTH_USERNAME=<your_username>`
        * :code:`LOGPREP_CONFIG_AUTH_PASSWORD=<your_password>`
    - if you want to use oauth, then you have to set the environment variables
        * :code:`LOGPREP_CONFIG_AUTH_TOKEN=<your_token>`
        * :code:`LOGPREP_CONFIG_AUTH_METHOD=oauth`

### Features

### Improvements

* improve error message on empty rule filter
* reimplemented `pseudonymizer` processor
  - rewrote tests till 100% coverage
  - cleaned up code
  - reimplemented caching using pythons `lru_cache`
  - add cache metrics
  - removed `max_caching_days` config option
  - add `max_cached_pseudonymized_urls` config option which defaults to 1000
  - add lru caching for peudonymizatin of urls
* improve loading times for the rule tree by optimizing the rule segmentation and sorting
* add support for python 3.12 and remove support for python 3.9
* always check the existence of a field for negated key-value based lucene filter expressions
* add kafka exporter to quickstart setup

### Bugfix

* fix the rule tree parsing some rules incorrectly, potentially resulting in more matches
* fix `confluent_kafka` commit issue after kafka did some rebalancing, fixes also negative offsets

## v8.0.0
### Breaking

* reimplemented metrics so the former metrics configuration won't work anymore
* metric content changed and existent grafana dashboards will break
* new rule `id` could possibly break configurations if the same rule is used in both rule trees
  - can be fixed by adding a unique `id` to each rule or delete the possibly redundant rule

### Features

* add possibility to convert hex to int in `calculator` processor with new added function `from_hex`
* add metrics on rule level
* add grafana example dashboards under `examples/exampledata/config/grafana/dashboards`
* add new configuration field `id` for all rules to identify rules in metrics and logs
  - if no `id` is given, the `id` will be generated in a stable way
  - add verification of rule `id` uniqueness on processor level over both rule trees to ensure metrics are counted correctly on rule level

### Improvements

* reimplemented prometheus metrics exporter to provide gauges, histograms and counter metrics
* removed shared counter, because it is redundant to the metrics
* get exception stack trace by setting environment variable `DEBUG`

### Bugfix


## v7.0.0
### Breaking

* removed metric file target
* move kafka config options to `kafka_config` dictionary for `confluent_kafka_input` and `confluent_kafka_output` connectors

### Features

* add a preprocessor to enrich by systems env variables
* add option to define rules inline in pipeline config under processor configs `generic_rules` or `specific_rules`
* add option to `field_manager` to ignore missing source fields to suppress warnings and failure tags
* add ignore_missing_source_fields behavior to `calculator`, `concatenator`, `dissector`, `grokker`, `ip_informer`, `selective_extractor`
* kafka input connector
  - implemented manual commit behaviour if `enable.auto.commit: false`
  - implemented on_commit callback to check for errors during commit
  - implemented statistics callback to collect metrics from underlying librdkafka library
  - implemented per partition offset metrics
  - get logs and handle errors from underlying librdkafka library
* kafka output connector
  - implemented statistics callback to collect metrics from underlying librdkafka library
  - get logs and handle errors from underlying librdkafka library

### Improvements

* `pre_detector` processor now adds the field `creation_timestamp` to pre-detections.
It contains the time at which a pre-detection was created by the processor.
* add `prometheus` and `grafana` to the quickstart setup to support development
* provide confluent kafka test setup to run tests against a real kafka cluster

### Bugfix

* fix CVE-2023-37920 Removal of e-Tugra root certificate
* fix CVE-2023-43804 `Cookie` HTTP header isn't stripped on cross-origin redirects
* fix CVE-2023-37276 aiohttp.web.Application vulnerable to HTTP request smuggling via llhttp HTTP request parser

## v6.8.1
### Bugfix

* Fix writing time measurements into the event after the deleter has deleted the event. The bug only
happened when the `metrics.measure_time.append_to_event` configuration was set to `true`.

* Fix memory leak by removing the log aggregation capability

## v6.8.0
### Features

* Add option to repeat input documents for the following connectors: `DummyInput`, `JsonInput`,
`JsonlInput`. This enables easier debugging by introducing a continues input stream of documents.

### Bugfix

* Fix restarting of logprep every time the kafka input connector receives events that aren't valid
json documents. Now the documents will be written to the error output.
* Fix ProcessCounter to actually print counts periodically and not only once events are processed

## v6.7.0
### Improvements

* Print logprep warnings in the rule corpus tester only in the detailed reports instead of the
summary.

### Bugfix

* Fix error when writing too large documents into Opensearch/Elasticsearch
* Fix dissector pattern that end with a dissect, e.g `system_%{type}`
* Handle long-running grok pattern in the `Grokker` by introducing a timeout limit of one second
* Fix time handling: If no year is given assume the current year instead of 1900 and convert time
zone only once

## v6.6.0

### Improvements

* Replace rule_filter with lucene_filter in predetector output. The old internal logprep rule
representation is not present anymore in the predetector output, the name `rule_filter` will stay
in place of the `lucene_filter` name.
* 'amides' processor now stores confidence values of processed events in the `amides.confidence` field.
In case of positive detection results, rule attributions are now inserted in the `amides.attributions` field.

### Bugfix

* Fix lucene rule filter representation such that it is aligned with opensearch lucene query syntax
* Fix grok pattern `UNIXPATH` by internally converting `[[:alnum:]]` to `\w"`
* Fix overwriting of temporary tld-list with empty content

## v6.5.1
### Bugfix

* Fix creation of logprep temp dir
* Fix `dry_runner` to support extra outputs of the `selective_extractor`

## v6.5.0
### Improvements

* Make the `PROMETHEUS_MULTIPROC_DIR` environment variable optional, will default to
`/tmp/PROMETHEUS_MULTIPROC_DIR` if not given

### Bugfix

* All temp files will now be stored inside the systems default temp directory

## v6.4.0
### Improvements

* Bump `requests` to `>=2.31.0` to circumvent `CVE-2023-32681`
* Include a lucene representation of the rule filter into the predetector results. The
representation is not completely lucene compatible due to non-existing regex functionality.

### Bugfix

* Fix error handling of FieldManager if no mapped source field exists in the event.
* Fix Grokker such that only the first grok pattern match is applied instead of all matching
pattern
* Fix Grokker such that nested parentheses in oniguruma pattern are working (3 levels are supported
now)
* Fix Grokker such that two or more oniguruma can point to the same target. This ensures
grok-pattern compatibility with the normalizer and other grok tools

## v6.3.0
### Features

* Extend dissector such that it can trim characters around dissected field with `%{field-( )}`
notation.
* Extend timestamper such that it can take multiple source_formats. First format that matches
will be used, all following formats will be ignored

### Improvements

* Extend the `FieldManager` such that it can move/copy multiple source fields into multiple targets
inside one rule.

### Bugfix

* Fix error handling of missing source fields in grokker
* Fix using same output fields in list of grok pattern in grokker

## v6.2.0

### Features
* add `timestamper` processor to extract timestamp functionality from normalizer

### Improvements
* removed `arrow` dependency and depending features for performance reasons
  * switched to `datetime.strftime` syntax in `timestamp_differ`, `s3_output`, `elasticsearch_output` and `opensearch_output`
* encapsulate time related functionality in `logprep.util.time.TimeParser`


### Bugfix
* Fix missing default grok patterns in packaged logprep version


## v6.1.0

### Features

* Add `amides` processor to extends conventional rule matching by applying machine learning components
* Add `grokker` processor to extract grok functionality from normalizer
* `Normalizer` writes failure tags if nomalization fails
* Add `flush_timeout` to `opensearch` and `elasticsearch` outputs to ensure message delivery within a configurable period
* add `kafka_config` option to `confluent_kafka_input` and `confluent_kafka_output` connectors to provide additional config options to `librdkafka`

### Improvements

* Harmonize error messages and handling for processors and connectors
* Add ability to schedule periodic tasks to all components
* Improve performance of pipeline processing by switching form builtin `json` to `msgspec` in pipeline and kafka connectors
* Rewrite quickstart setup:
  * Remove logstash, replace elasticsearch by opensearch and use logprep opensearch connector to stick to reference architecture
  * Use kafka without zookeeper and switch to bitnami container images

### Bugfix

* Fix resetting processor caches in the `auto_rule_corpus_tester` by initializing all processors
between test cases.
* Fix processing of generic rules after there was an error inside the specific rules.
* Remove coordinate fields from results of the geoip enricher if one of them has `None` values

## v6.0.0

## Breaking

* Remove rules deprecations introduced in `v4.0.0`
* Changes rule language of `selective_extractor`, `pseudonymizer`, `pre_detector` to support multiple outputs

### Features

* Add `string_splitter` processor to split strings of variable length into lists
* Add `ip_informer` processor to enrich events with ip information
* Allow running the `Pipeline` in python without input/output connectors
* Add `auto_rule_corpus_tester` to test a whole rule corpus against defined expected outputs.
* Add shorthand for converting datatypes to `dissector` dissect pattern language
* Add support for multiple output connectors
* Apply processors multiple times until no new rule matches anymore. This enables applying rules on
results of previous rules.

### Improvements

* Bump `attrs` to `>=22.2.0` and delete redundant `min_len_validator`
* Specify the metric labels for connectors (add name, type and direction as labels)
* Rename metric names to clarify their meanings (`logprep_pipeline_number_of_warnings` to
`logprep_pipeline_sum_of_processor_warnings` and `logprep_pipeline_number_of_errors` to
`logprep_pipeline_sum_of_processor_errors`)

### Bugfix

* Fixes a bug that breaks templating config and rule files with environment variables if one or more variables are not set in environment
* Fixes a bug for `opensearch_output` and `elasticsearch_output` not handling authentication issues
* Fix metric `logprep_pipeline_number_of_processed_events` to actually count the processed events per pipeline
* Fix a bug for enrichment with environment variables. Variables must have one of the following prefixes now: `LOGPREP_`, `CI_`, `GITHUB_` or `PYTEST_`

### Improvements

* reimplements the `selective_extractor`

## v5.0.1

### Breaking

* drop support for python `3.6`, `3.7`, `3.8`
* change default prefix behavior on appending to strings of `dissector`

### Features

* Add an `http input connector` that spawns a uvicorn server which parses requests content to events.
* Add an `file input connector` that reads generic logfiles.
* Provide the possibility to consume lists, rules and configuration from files and http endpoints
* Add `requester` processor that enriches by making http requests with field values
* Add `calculator` processor to calculate with or without field values
* Make output subfields of the `geoip_enricher` configurable by introducing the rule config
`customize_target_subfields`
* Add a `timestamp_differ` processor that can parse two timestamps and calculate their respective time delta.
* Add `config_refresh_interval` configuration option to refresh the configuration on a given timedelta
* Add option to `dissector` to use a prefix pattern in dissect language for appending to strings and add the default behavior to append to strings without any prefixed separator

### Improvements

* Add support for python `3.10` and `3.11`
* Add option to submit a template with `list_search_base_path` config parameter in `list_comparison` processor
* Add functionality to `geoip_enricher` to download the geoip-database
* Add ability to use environment variables in rules and config
* Add list access including slicing to dotted field notation for getting values
* Add processor boilerplate generator to help adding new processors

### Bugfixes

* Fix count of `number_of_processed_events` metric in `input` connector. Will now only count actual
events.

## v4.0.0
### Breaking

* Splitting the general `connector` config into `input` and `output` to compose connector config independendly
* Removal of Deprecated Feature: HMAC-Options in the connector consumer options have to be
under the subkey `preprocessing` of the `input` processor
* Removal of Deprecated Feature: `delete` processor was renamed to `deleter`
* Rename `writing_output` connector to `jsonl_output`

### Features

* Add an opensearch output connector that can be used to write directly into opensearch.
* Add an elasticsearch output connector that can be used to write directly into elasticsearch.
* Split connector config into seperate config keys `input` and `output`
* Add preprocessing capabillities to all input connectors
* Add preprocessor for log_arrival_time
* Add preprocessor for log_arrival_timedelta
* Add metrics to connectors
* Add `concatenator` processor that can combine multiple source fields
* Add `dissector` processor that tokinizes messages into new or existing fields
* Add `key_checker` processor that checks if all dotted fields from a list are present in the event
* Add `field_manager` processor that copies or moves fields and merges lists
* Add ability to delete source fields to `concatenator`, `datetime_extractor`, `dissector`, `domain_label_extractor`, `domain_resolver`, `geoip_enricher` and `list_comparison`
* Add ability to overwrite target field to `datetime_extractor`, `domain_label_extractor`, `domain_resolver`, `geoip_enricher` and `list_comparison`

### Improvements
* Validate connector config on class level via attrs classes
* Implement a common interface to all connectors
* Refactor connector code
* Revise the documentation
* Add `sphinxcontrib.datatemplates` and `testcase-renderer` to docs
* Reimplement `get_dotted_field_value` helper method which should lead to increased performance
* Reimplement `dropper` processor code to improve performance

### Deprecations

#### Rule Language

* `datetime_extractor.datetime_field` is deprecated. Use `datetime_extractor.source_fields` as list instead.
* `datetime_extractor.destination_field` is deprecated. Use `datetime_extractor.target_field` instead.
* `delete` is deprecated. Use `deleter.delete` instead.
* `domain_label_extractor.target_field` is deprecated. Use `domain_label_extractor.source_fields` as list instead.
* `domain_label_extractor.output_field` is deprecated. Use `domain_label_extractor.target_field` instead.
* `domain_resolver.source_url_or_domain` is deprecated. Use `domain_resolver.source_fields` as list instead.
* `domain_resolver.output_field` is deprecated. Use `domain_resolver.target_field` instead.
* `drop` is deprecated. Use `dropper.drop` instead.
* `drop_full` is deprecated. Use `dropper.drop_full` instead.
* `geoip_enricher.source_ip` is deprecated. Use `geoip_enricher.source_fields` as list instead.
* `geoip_enricher.output_field` is deprecated. Use `geoip_enricher.target_field` instead.
* `label` is deprecated. Use `labeler.label` instead.
* `list_comparison.check_field` is deprecated. Use `list_comparison.source_fields` as list instead.
* `list_comparison.output_field` is deprecated. Use `list_comparison.target_field` instead.
* `pseudonymize` is deprecated. Use `pseudonymizer.pseudonyms` instead.
* `url_fields is` deprecated. Use `pseudonymizer.url_fields` instead.


### Bugfixes

* Fix resetting of some metric, e.g. `number_of_matches`.

### Breaking

## v3.3.0

### Features

* Normalizer can now write grok failure fields to an event when no grok pattern matches and if
`failure_target_field` is specified in the configuration

### Bugfixes

* Fix config validation of the preprocessor `version_info_target_field`.

## v3.2.0

### Features

* Add feature to automatically add version information to all events, configured via the
`connector > consumer > preprocessing` configuration
* Expose logprep and config version in metric targets
* Dry-Run accepts now a single json without brackets for input type `json`

### Improvements

* Move the config hmac options to the new subkey `preprocessing`, maintain backward compatibility,
but mark old version as deprecated.
* Make the generic adder write the SQL table to a file and load it from there instead of loading it
from the database for every process of the multiprocessing pipeline.
Furthermore, only connect to the SQL database on checking if the database table has changed and the
file is stale.
This reduces the SQL connections.
Before, there was permanently one connection per multiprocessing pipeline active and now there is
only one connection per Logprep instance active when accessing the database.

### Bugfixes

* Fix SelectiveExtractor output. The internal extracted list wasn't cleared between each event,
leading to duplication in the output of the processor. Now the events are cleared such that only
the result of the current event is returned.

## v3.1.0

### Features

* Add metric for mean processing time per event for the full pipeline, in addition to per processor

### Bugfixes

* Fix performance of the metrics tracking. Due to a store metrics statement at the wrong position
the logprep performance was dramatically decreased when tracking metrics was activated.
* Fix Auto Rule Tester which tried to access processor stats that do not exist anymore.

## v3.0.0

### Features

* Add ability to add fields from SQL database via GenericAdder
* Prometheus Exporter now exports also processor specific metrics
* Add `--version` cli argument to print the current logprep version, as well as the configuration
version if found

### Improvements

* Automatically release logprep on pypi
* Configure abstract dependencies for pypi releases
* Refactor domain resolver
* Refactor `processor_stats` to `metrics`. Metrics are now collected in separate dataclasses

### Bugfixes

* Fix processor initialization in auto rule tester
* Fix generation of RST-Docs

### Breaking

* Metrics refactoring:
  * The json output format of the previously known status_logger has changed
  * The configuration key word is now `metrics` instead of `status_logger`
  * The configuration for the time measurement is now part of the metrics configuration
  * The metrics tracking still includes values about how many warnings and errors happened, but
  not of what type. For that the regular logprep logging should be consolidated.

## v2.0.1

### Bugfixes

* Clear matching rules before processing in clusterer
* Add missing sphinxcontrib-mermaid in tox.ini

## v2.0.0

### Features

* Add generic processor interface `logprep.abc.processor.Processor`
* Add `delete` processor to be used with rules.
* Delete `donothing` processor
* Add `attrs` based `Config` classes for each processor
* Add validation of processor config in config class
* Make all processors using python `__slots__`
* Add `ProcessorRegistry` to register all processors
* Remove plugins feature
* Add `ProcessorConfiguration` as an adapter to create configuration for processors
* Remove all specific processor factories in favor of `logprep.processor.processor_factory.ProcessorFactory`
* Rewrite `ProcessorFactory`
* Automate processor configuration documentation
* generalize config parameter for using tld lists to `tld_lists` for `domain_resolver`, `domain_label_extractor`, `pseudonymizer`
* refactor `domain_resolver` to make code cleaner and increase test coverage

### Bugfixes

* remove `ujson` dependency because of CVE<|MERGE_RESOLUTION|>--- conflicted
+++ resolved
@@ -10,16 +10,12 @@
 ### Features
 ### Improvements
 
-<<<<<<< HEAD
 * fix `requester` documentation
-=======
 * replace `BaseException` with `Exception` for custom errors
 * refactor `generic_resolver` to validate rules on startup instead of application of each rule
 * rewrite the helper method `add_field_to` such that it always raises an `FieldExistsWarning` instead of return a bool.
 * add new helper method `add_fields_to` to directly add multiple fields to one event
 * refactored some processors to make use of the new helper methods
-
->>>>>>> 50ee02e7
 
 ### Bugfix
 
