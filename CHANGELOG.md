--- conflicted
+++ resolved
@@ -3,42 +3,11 @@
 ## next release
 ### Breaking
 
-<<<<<<< HEAD
-=======
-* remove possibility to inject auth credentials via url string, because of the risk leaking credentials in logs
-    - if you want to use basic auth, then you have to set the environment variables
-        * :code:`LOGPREP_CONFIG_AUTH_USERNAME=<your_username>`
-        * :code:`LOGPREP_CONFIG_AUTH_PASSWORD=<your_password>`
-    - if you want to use oauth, then you have to set the environment variables
-        * :code:`LOGPREP_CONFIG_AUTH_TOKEN=<your_token>`
-        * :code:`LOGPREP_CONFIG_AUTH_METHOD=oauth`
-
->>>>>>> 199200c7
-### Features
-
-### Improvements
-
-<<<<<<< HEAD
-### Bugfix
-
-=======
-* improve error message on empty rule filter
-* reimplemented `pseudonymizer` processor
-  - rewrote tests till 100% coverage
-  - cleaned up code
-  - reimplemented caching using pythons `lru_cache`
-  - add cache metrics
-  - removed `max_caching_days` config option
-  - add `max_cached_pseudonymized_urls` config option which defaults to 1000
-  - add lru caching for peudonymizatin of urls
-* improve loading times for the rule tree by optimizing the rule segmentation and sorting
-* add support for python 3.12 and remove support for python 3.9
-* always check the existence of a field for negated key-value based lucene filter expressions
-
-### Bugfix
-
-* fix the rule tree parsing some rules incorrectly, potentially resulting in more matches
->>>>>>> 199200c7
+### Features
+
+### Improvements
+
+### Bugfix
 
 ## v8.0.0
 ### Breaking
