## Upcoming Changes


## next release

### Breaking

* `pseudonymizer` change rule config field `pseudonyms` to `mapping`
* `clusterer` change rule config field `target` to `source_fields`
* `generic_resolver` change rule config field `append_to_list` to `extend_target_list`
* `hyperscan_resolver` change rule config field `append_to_list` to `extend_target_list`
* `calculator` now adds the error tag `_calculator_missing_field_warning` to the events tag field instead of `_calculator_failure` in case of missing field in events
* `domain_label_extractor` now writes `_domain_label_extractor_missing_field_warning` tag to event tags in case of missing fields
* `geoip_enricher` now writes `_geoip_enricher_missing_field_warning` tag to event tags in case of missing fields
* `grokker` now writes `_grokker_missing_field_warning` tag to event tags instead of `_grokker_failure` in case of missing fields
* `requester` now writes `_requester_missing_field_warning` tag to event tags instead of `_requester_failure` in case of missing fields
* `timestamp_differ` now writes `_timestamp_differ_missing_field_warning` tag to event tags instead of `_timestamp_differ_failure` in case of missing fields
* `timestamper` now writes `_timestamper_missing_field_warning` tag to event tags instead of `_timestamper_failure` in case of missing fields

### Features

### Improvements

* remove logger from Components and Factory signatures
<<<<<<< HEAD
* align processor architecture to use methods like `write_to_target`, `add_field_to` and `get_dotted_field_value` when reading and writing from and to events
  * required substantial refactoring of the `hyperscan_resolver`, `generic_resolver` and `template_replacer` 
* change `pseudonymizer`, `pre_detector`, `selective_extractor` processors and `pipeline` to handle `extra_data` the same way
* refactor `clusterer`, `pre_detector` and `pseudonymizer` processors and change `rule_tree` so that the processor do not require `process` override
  * required substantial refactoring of the `clusterer`
* handle missing fields in processors via `_handle_missing_fields` from the field_manager
=======
* add `LogprepMPQueueListener` to outsource logging to a separate process
* add a single `Queuehandler` to root logger to ensure all logs were handled by `LogprepMPQueueListener`
>>>>>>> 8329dbf0

## 11.3.0

### Features

* add gzip handling to `http_input` connector
* adds advanced logging configuration
  * add configurable log format
  * add configurable datetime formate in logs
  * makes `hostname` available in custom log formats
  * add fine grained log level configuration for every logger instance

### Improvements

* rename `logprep.event_generator` module to `logprep.generator`
* shorten logger instance names

### Bugfix

* fixes exposing OpenSearch/ElasticSearch stacktraces in log when errors happen by making loglevel configurable for loggers `opensearch` and `elasticsearch`
* fixes the logprep quickstart profile

## 11.2.1

### Bugfix

* fixes bug, that leads to spawning exporter http server always on localhost

## 11.2.0

### Features

* expose metrics via uvicorn webserver
  * makes all uvicorn configuration options possible
  * add security best practices to server configuration
* add following metrics to `http_input` connector
  * `nummer_of_http_requests`
  * `message_backlog_size`

### Bugfix

* fixes a bug in grokker rules, where common field prefixes wasn't possible
* fixes bug where missing key in credentials file leads to AttributeError

## 11.1.0

### Features

* new documentation part with security best practices which compiles to `user_manual/security/best_practices.html`
  * also comes with excel export functionality of given best practices
* add basic auth to http_input

### Bugfix

* fixes a bug in http connector leading to only first process working
* fixes the broken gracefull shutdown behaviour

## 11.0.1
### Bugfix

* fixes a bug where the pipeline index increases on every restart of a failed pipeline
* fixes closed log queue issue by run logging in an extra process

## 11.0.0
### Breaking

* configuration of Authentication for getters is now done by new introduced credentials file

### Features

* introducing an additional file to define the credentials for every configuration source
* retrieve oauth token automatically from different oauth endpoints
* retrieve configruation with mTLS authentication
* reimplementation of HTTP Input Connector with following Features:
  * Wildcard based HTTP Request routing
  * Regex based HTTP Request routing
  * Improvements in thread-based runtime
  * Configuration and possibility to add metadata

### Improvements

* remove `versioneer` dependency in favor of `setuptools-scm`

### Bugfix

* fix version string of release versions
* fix version string of container builds for feature branches
* fix merge of config versions for multiple configs


## v10.0.4
### Improvements

* refactor logprep build process and requirements management

### Bugfix

* fix `generic_adder` not creating new field from type `list`

## v10.0.3
### Bugfix
* fix loading of configuration inside the `AutoRuleCorpusTester` for `logprep test integration`
* fix auto rule tester (`test unit`), which was broken after adding support for multiple configuration files and resolving paths in configuration files

## v10.0.2
### Bugfix
* fix versioneer import
* fix logprep does not complain about missing PROMETHEUS_MULTIPROC_DIR

## v10.0.1
### Bugfix

* fix entrypoint in `setup.py` that corrupted the install


## v10.0.0
### Breaking

* reimplement the logprep CLI, see `logprep --help` for more information.
* remove feature to reload configuration by sending signal `SIGUSR1`
* remove feature to validate rules because it is already included in `logprep test config`

### Features

* add a `number_of_successful_writes` metric to the s3 connector, which counts how many events were successfully written to s3
* make the s3 connector work with the new `_write_backlog` method introduced by the `confluent_kafka` commit bugfix in v9.0.0
* add option to Opensearch Output Connector to use parallel bulk implementation (default is True)
* add feature to logprep to load config from multiple sources (files or uris)
* add feature to logprep to print the resulting configruation with `logprep print json|yaml <Path to config>` in json or yaml
* add an event generator that can send records to Kafka using data from a file or from Kafka
* add an event generator that can send records to a HTTP endpoint using data from local dataset

### Improvements

* a do nothing option do dummy output to ensure dummy does not fill memory
* make the s3 connector raise `FatalOutputError` instead of warnings
* make the s3 connector blocking by removing threading
* revert the change from v9.0.0 to always check the existence of a field for negated key-value based lucene filter expressions
* make store_custom in s3, opensearch and elasticsearch connector not call `batch_finished_callback` to prevent data loss that could be caused by partially processed events
* remove the `schema_and_rule_checker` module
* rewrite Logprep Configuration object see documentation for more details
* rewrite Runner
* delete MultiProcessingPipeline class to simplify multiprocesing
* add FDA to the quickstart setup
* bump versions for `fastapi` and `aiohttp` to address CVEs

### Bugfix

* make the s3 connector actually use the `max_retries` parameter
* fixed a bug which leads to a `FatalOutputError` on handling `CriticalInputError` in pipeline

## v9.0.3
### Breaking

### Features

* make `thread_count`, `queue_size` and `chunk_size` configurable for `parallel_bulk` in opensearch output connector

### Improvements

### Bugfix

* fix `parallel_bulk` implementation not delivering messages to opensearch

## v9.0.2

### Bugfix

* remove duplicate pseudonyms in extra outputs of pseudonymizer

## v9.0.1
### Breaking

### Features

### Improvements

* use parallel_bulk api for opensearch output connector

### Bugfix


## v9.0.0
### Breaking

* remove possibility to inject auth credentials via url string, because of the risk leaking credentials in logs
    - if you want to use basic auth, then you have to set the environment variables
        * :code:`LOGPREP_CONFIG_AUTH_USERNAME=<your_username>`
        * :code:`LOGPREP_CONFIG_AUTH_PASSWORD=<your_password>`
    - if you want to use oauth, then you have to set the environment variables
        * :code:`LOGPREP_CONFIG_AUTH_TOKEN=<your_token>`
        * :code:`LOGPREP_CONFIG_AUTH_METHOD=oauth`

### Features

### Improvements

* improve error message on empty rule filter
* reimplemented `pseudonymizer` processor
  - rewrote tests till 100% coverage
  - cleaned up code
  - reimplemented caching using pythons `lru_cache`
  - add cache metrics
  - removed `max_caching_days` config option
  - add `max_cached_pseudonymized_urls` config option which defaults to 1000
  - add lru caching for peudonymizatin of urls
* improve loading times for the rule tree by optimizing the rule segmentation and sorting
* add support for python 3.12 and remove support for python 3.9
* always check the existence of a field for negated key-value based lucene filter expressions
* add kafka exporter to quickstart setup

### Bugfix

* fix the rule tree parsing some rules incorrectly, potentially resulting in more matches
* fix `confluent_kafka` commit issue after kafka did some rebalancing, fixes also negative offsets

## v8.0.0
### Breaking

* reimplemented metrics so the former metrics configuration won't work anymore
* metric content changed and existent grafana dashboards will break
* new rule `id` could possibly break configurations if the same rule is used in both rule trees
  - can be fixed by adding a unique `id` to each rule or delete the possibly redundant rule

### Features

* add possibility to convert hex to int in `calculator` processor with new added function `from_hex`
* add metrics on rule level
* add grafana example dashboards under `quickstart/exampledata/config/grafana/dashboards`
* add new configuration field `id` for all rules to identify rules in metrics and logs
  - if no `id` is given, the `id` will be generated in a stable way
  - add verification of rule `id` uniqueness on processor level over both rule trees to ensure metrics are counted correctly on rule level

### Improvements

* reimplemented prometheus metrics exporter to provide gauges, histograms and counter metrics
* removed shared counter, because it is redundant to the metrics
* get exception stack trace by setting environment variable `DEBUG`

### Bugfix


## v7.0.0
### Breaking

* removed metric file target
* move kafka config options to `kafka_config` dictionary for `confluent_kafka_input` and `confluent_kafka_output` connectors

### Features

* add a preprocessor to enrich by systems env variables
* add option to define rules inline in pipeline config under processor configs `generic_rules` or `specific_rules`
* add option to `field_manager` to ignore missing source fields to suppress warnings and failure tags
* add ignore_missing_source_fields behavior to `calculator`, `concatenator`, `dissector`, `grokker`, `ip_informer`, `selective_extractor`
* kafka input connector
  - implemented manual commit behaviour if `enable.auto.commit: false`
  - implemented on_commit callback to check for errors during commit
  - implemented statistics callback to collect metrics from underlying librdkafka library
  - implemented per partition offset metrics
  - get logs and handle errors from underlying librdkafka library
* kafka output connector
  - implemented statistics callback to collect metrics from underlying librdkafka library
  - get logs and handle errors from underlying librdkafka library

### Improvements

* `pre_detector` processor now adds the field `creation_timestamp` to pre-detections.
It contains the time at which a pre-detection was created by the processor.
* add `prometheus` and `grafana` to the quickstart setup to support development
* provide confluent kafka test setup to run tests against a real kafka cluster

### Bugfix

* fix CVE-2023-37920 Removal of e-Tugra root certificate
* fix CVE-2023-43804 `Cookie` HTTP header isn't stripped on cross-origin redirects
* fix CVE-2023-37276 aiohttp.web.Application vulnerable to HTTP request smuggling via llhttp HTTP request parser

## v6.8.1
### Bugfix

* Fix writing time measurements into the event after the deleter has deleted the event. The bug only
happened when the `metrics.measure_time.append_to_event` configuration was set to `true`.

* Fix memory leak by removing the log aggregation capability

## v6.8.0
### Features

* Add option to repeat input documents for the following connectors: `DummyInput`, `JsonInput`,
`JsonlInput`. This enables easier debugging by introducing a continues input stream of documents.

### Bugfix

* Fix restarting of logprep every time the kafka input connector receives events that aren't valid
json documents. Now the documents will be written to the error output.
* Fix ProcessCounter to actually print counts periodically and not only once events are processed

## v6.7.0
### Improvements

* Print logprep warnings in the rule corpus tester only in the detailed reports instead of the
summary.

### Bugfix

* Fix error when writing too large documents into Opensearch/Elasticsearch
* Fix dissector pattern that end with a dissect, e.g `system_%{type}`
* Handle long-running grok pattern in the `Grokker` by introducing a timeout limit of one second
* Fix time handling: If no year is given assume the current year instead of 1900 and convert time
zone only once

## v6.6.0

### Improvements

* Replace rule_filter with lucene_filter in predetector output. The old internal logprep rule
representation is not present anymore in the predetector output, the name `rule_filter` will stay
in place of the `lucene_filter` name.
* 'amides' processor now stores confidence values of processed events in the `amides.confidence` field.
In case of positive detection results, rule attributions are now inserted in the `amides.attributions` field.

### Bugfix

* Fix lucene rule filter representation such that it is aligned with opensearch lucene query syntax
* Fix grok pattern `UNIXPATH` by internally converting `[[:alnum:]]` to `\w"`
* Fix overwriting of temporary tld-list with empty content

## v6.5.1
### Bugfix

* Fix creation of logprep temp dir
* Fix `dry_runner` to support extra outputs of the `selective_extractor`

## v6.5.0
### Improvements

* Make the `PROMETHEUS_MULTIPROC_DIR` environment variable optional, will default to
`/tmp/PROMETHEUS_MULTIPROC_DIR` if not given

### Bugfix

* All temp files will now be stored inside the systems default temp directory

## v6.4.0
### Improvements

* Bump `requests` to `>=2.31.0` to circumvent `CVE-2023-32681`
* Include a lucene representation of the rule filter into the predetector results. The
representation is not completely lucene compatible due to non-existing regex functionality.
* Remove direct dependency of `python-dateutil`

### Bugfix

* Fix error handling of FieldManager if no mapped source field exists in the event.
* Fix Grokker such that only the first grok pattern match is applied instead of all matching
pattern
* Fix Grokker such that nested parentheses in oniguruma pattern are working (3 levels are supported
now)
* Fix Grokker such that two or more oniguruma can point to the same target. This ensures
grok-pattern compatibility with the normalizer and other grok tools

## v6.3.0
### Features

* Extend dissector such that it can trim characters around dissected field with `%{field-( )}`
notation.
* Extend timestamper such that it can take multiple source_formats. First format that matches
will be used, all following formats will be ignored

### Improvements

* Extend the `FieldManager` such that it can move/copy multiple source fields into multiple targets
inside one rule.

### Bugfix

* Fix error handling of missing source fields in grokker
* Fix using same output fields in list of grok pattern in grokker

## v6.2.0

### Features
* add `timestamper` processor to extract timestamp functionality from normalizer

### Improvements
* removed `arrow` dependency and depending features for performance reasons
  * switched to `datetime.strftime` syntax in `timestamp_differ`, `s3_output`, `elasticsearch_output` and `opensearch_output`
* encapsulate time related functionality in `logprep.util.time.TimeParser`


### Bugfix
* Fix missing default grok patterns in packaged logprep version


## v6.1.0

### Features

* Add `amides` processor to extends conventional rule matching by applying machine learning components
* Add `grokker` processor to extract grok functionality from normalizer
* `Normalizer` writes failure tags if nomalization fails
* Add `flush_timeout` to `opensearch` and `elasticsearch` outputs to ensure message delivery within a configurable period
* add `kafka_config` option to `confluent_kafka_input` and `confluent_kafka_output` connectors to provide additional config options to `librdkafka`

### Improvements

* Harmonize error messages and handling for processors and connectors
* Add ability to schedule periodic tasks to all components
* Improve performance of pipeline processing by switching form builtin `json` to `msgspec` in pipeline and kafka connectors
* Rewrite quickstart setup:
  * Remove logstash, replace elasticsearch by opensearch and use logprep opensearch connector to stick to reference architecture
  * Use kafka without zookeeper and switch to bitnami container images

### Bugfix

* Fix resetting processor caches in the `auto_rule_corpus_tester` by initializing all processors
between test cases.
* Fix processing of generic rules after there was an error inside the specific rules.
* Remove coordinate fields from results of the geoip enricher if one of them has `None` values

## v6.0.0

## Breaking

* Remove rules deprecations introduced in `v4.0.0`
* Changes rule language of `selective_extractor`, `pseudonymizer`, `pre_detector` to support multiple outputs

### Features

* Add `string_splitter` processor to split strings of variable length into lists
* Add `ip_informer` processor to enrich events with ip information
* Allow running the `Pipeline` in python without input/output connectors
* Add `auto_rule_corpus_tester` to test a whole rule corpus against defined expected outputs.
* Add shorthand for converting datatypes to `dissector` dissect pattern language
* Add support for multiple output connectors
* Apply processors multiple times until no new rule matches anymore. This enables applying rules on
results of previous rules.

### Improvements

* Bump `attrs` to `>=22.2.0` and delete redundant `min_len_validator`
* Specify the metric labels for connectors (add name, type and direction as labels)
* Rename metric names to clarify their meanings (`logprep_pipeline_number_of_warnings` to
`logprep_pipeline_sum_of_processor_warnings` and `logprep_pipeline_number_of_errors` to
`logprep_pipeline_sum_of_processor_errors`)

### Bugfix

* Fixes a bug that breaks templating config and rule files with environment variables if one or more variables are not set in environment
* Fixes a bug for `opensearch_output` and `elasticsearch_output` not handling authentication issues
* Fix metric `logprep_pipeline_number_of_processed_events` to actually count the processed events per pipeline
* Fix a bug for enrichment with environment variables. Variables must have one of the following prefixes now: `LOGPREP_`, `CI_`, `GITHUB_` or `PYTEST_`

### Improvements

* reimplements the `selective_extractor`

## v5.0.1

### Breaking

* drop support for python `3.6`, `3.7`, `3.8`
* change default prefix behavior on appending to strings of `dissector`

### Features

* Add an `http input connector` that spawns a uvicorn server which parses requests content to events.
* Add an `file input connector` that reads generic logfiles.
* Provide the possibility to consume lists, rules and configuration from files and http endpoints
* Add `requester` processor that enriches by making http requests with field values
* Add `calculator` processor to calculate with or without field values
* Make output subfields of the `geoip_enricher` configurable by introducing the rule config
`customize_target_subfields`
* Add a `timestamp_differ` processor that can parse two timestamps and calculate their respective time delta.
* Add `config_refresh_interval` configuration option to refresh the configuration on a given timedelta
* Add option to `dissector` to use a prefix pattern in dissect language for appending to strings and add the default behavior to append to strings without any prefixed separator

### Improvements

* Add support for python `3.10` and `3.11`
* Add option to submit a template with `list_search_base_path` config parameter in `list_comparison` processor
* Add functionality to `geoip_enricher` to download the geoip-database
* Add ability to use environment variables in rules and config
* Add list access including slicing to dotted field notation for getting values
* Add processor boilerplate generator to help adding new processors

### Bugfixes

* Fix count of `number_of_processed_events` metric in `input` connector. Will now only count actual
events.

## v4.0.0
### Breaking

* Splitting the general `connector` config into `input` and `output` to compose connector config independendly
* Removal of Deprecated Feature: HMAC-Options in the connector consumer options have to be
under the subkey `preprocessing` of the `input` processor
* Removal of Deprecated Feature: `delete` processor was renamed to `deleter`
* Rename `writing_output` connector to `jsonl_output`

### Features

* Add an opensearch output connector that can be used to write directly into opensearch.
* Add an elasticsearch output connector that can be used to write directly into elasticsearch.
* Split connector config into seperate config keys `input` and `output`
* Add preprocessing capabillities to all input connectors
* Add preprocessor for log_arrival_time
* Add preprocessor for log_arrival_timedelta
* Add metrics to connectors
* Add `concatenator` processor that can combine multiple source fields
* Add `dissector` processor that tokinizes messages into new or existing fields
* Add `key_checker` processor that checks if all dotted fields from a list are present in the event
* Add `field_manager` processor that copies or moves fields and merges lists
* Add ability to delete source fields to `concatenator`, `datetime_extractor`, `dissector`, `domain_label_extractor`, `domain_resolver`, `geoip_enricher` and `list_comparison`
* Add ability to overwrite target field to `datetime_extractor`, `domain_label_extractor`, `domain_resolver`, `geoip_enricher` and `list_comparison`

### Improvements
* Validate connector config on class level via attrs classes
* Implement a common interface to all connectors
* Refactor connector code
* Revise the documentation
* Add `sphinxcontrib.datatemplates` and `testcase-renderer` to docs
* Reimplement `get_dotted_field_value` helper method which should lead to increased performance
* Reimplement `dropper` processor code to improve performance

### Deprecations

#### Rule Language

* `datetime_extractor.datetime_field` is deprecated. Use `datetime_extractor.source_fields` as list instead.
* `datetime_extractor.destination_field` is deprecated. Use `datetime_extractor.target_field` instead.
* `delete` is deprecated. Use `deleter.delete` instead.
* `domain_label_extractor.target_field` is deprecated. Use `domain_label_extractor.source_fields` as list instead.
* `domain_label_extractor.output_field` is deprecated. Use `domain_label_extractor.target_field` instead.
* `domain_resolver.source_url_or_domain` is deprecated. Use `domain_resolver.source_fields` as list instead.
* `domain_resolver.output_field` is deprecated. Use `domain_resolver.target_field` instead.
* `drop` is deprecated. Use `dropper.drop` instead.
* `drop_full` is deprecated. Use `dropper.drop_full` instead.
* `geoip_enricher.source_ip` is deprecated. Use `geoip_enricher.source_fields` as list instead.
* `geoip_enricher.output_field` is deprecated. Use `geoip_enricher.target_field` instead.
* `label` is deprecated. Use `labeler.label` instead.
* `list_comparison.check_field` is deprecated. Use `list_comparison.source_fields` as list instead.
* `list_comparison.output_field` is deprecated. Use `list_comparison.target_field` instead.
* `pseudonymize` is deprecated. Use `pseudonymizer.pseudonyms` instead.
* `url_fields is` deprecated. Use `pseudonymizer.url_fields` instead.


### Bugfixes

* Fix resetting of some metric, e.g. `number_of_matches`.

### Breaking

## v3.3.0

### Features

* Normalizer can now write grok failure fields to an event when no grok pattern matches and if
`failure_target_field` is specified in the configuration

### Bugfixes

* Fix config validation of the preprocessor `version_info_target_field`.

## v3.2.0

### Features

* Add feature to automatically add version information to all events, configured via the
`connector > consumer > preprocessing` configuration
* Expose logprep and config version in metric targets
* Dry-Run accepts now a single json without brackets for input type `json`

### Improvements

* Move the config hmac options to the new subkey `preprocessing`, maintain backward compatibility,
but mark old version as deprecated.
* Make the generic adder write the SQL table to a file and load it from there instead of loading it
from the database for every process of the multiprocessing pipeline.
Furthermore, only connect to the SQL database on checking if the database table has changed and the
file is stale.
This reduces the SQL connections.
Before, there was permanently one connection per multiprocessing pipeline active and now there is
only one connection per Logprep instance active when accessing the database.

### Bugfixes

* Fix SelectiveExtractor output. The internal extracted list wasn't cleared between each event,
leading to duplication in the output of the processor. Now the events are cleared such that only
the result of the current event is returned.

## v3.1.0

### Features

* Add metric for mean processing time per event for the full pipeline, in addition to per processor

### Bugfixes

* Fix performance of the metrics tracking. Due to a store metrics statement at the wrong position
the logprep performance was dramatically decreased when tracking metrics was activated.
* Fix Auto Rule Tester which tried to access processor stats that do not exist anymore.

## v3.0.0

### Features

* Add ability to add fields from SQL database via GenericAdder
* Prometheus Exporter now exports also processor specific metrics
* Add `--version` cli argument to print the current logprep version, as well as the configuration
version if found

### Improvements

* Automatically release logprep on pypi
* Configure abstract dependencies for pypi releases
* Refactor domain resolver
* Refactor `processor_stats` to `metrics`. Metrics are now collected in separate dataclasses

### Bugfixes

* Fix processor initialization in auto rule tester
* Fix generation of RST-Docs

### Breaking

* Metrics refactoring:
  * The json output format of the previously known status_logger has changed
  * The configuration key word is now `metrics` instead of `status_logger`
  * The configuration for the time measurement is now part of the metrics configuration
  * The metrics tracking still includes values about how many warnings and errors happened, but
  not of what type. For that the regular logprep logging should be consolidated.

## v2.0.1

### Bugfixes

* Clear matching rules before processing in clusterer
* Add missing sphinxcontrib-mermaid in tox.ini

## v2.0.0

### Features

* Add generic processor interface `logprep.abc.processor.Processor`
* Add `delete` processor to be used with rules.
* Delete `donothing` processor
* Add `attrs` based `Config` classes for each processor
* Add validation of processor config in config class
* Make all processors using python `__slots__`
* Add `ProcessorRegistry` to register all processors
* Remove plugins feature
* Add `ProcessorConfiguration` as an adapter to create configuration for processors
* Remove all specific processor factories in favor of `logprep.processor.processor_factory.ProcessorFactory`
* Rewrite `ProcessorFactory`
* Automate processor configuration documentation
* generalize config parameter for using tld lists to `tld_lists` for `domain_resolver`, `domain_label_extractor`, `pseudonymizer`
* refactor `domain_resolver` to make code cleaner and increase test coverage

### Bugfixes

* remove `ujson` dependency because of CVE<|MERGE_RESOLUTION|>--- conflicted
+++ resolved
@@ -22,17 +22,14 @@
 ### Improvements
 
 * remove logger from Components and Factory signatures
-<<<<<<< HEAD
 * align processor architecture to use methods like `write_to_target`, `add_field_to` and `get_dotted_field_value` when reading and writing from and to events
   * required substantial refactoring of the `hyperscan_resolver`, `generic_resolver` and `template_replacer` 
 * change `pseudonymizer`, `pre_detector`, `selective_extractor` processors and `pipeline` to handle `extra_data` the same way
 * refactor `clusterer`, `pre_detector` and `pseudonymizer` processors and change `rule_tree` so that the processor do not require `process` override
   * required substantial refactoring of the `clusterer`
 * handle missing fields in processors via `_handle_missing_fields` from the field_manager
-=======
 * add `LogprepMPQueueListener` to outsource logging to a separate process
 * add a single `Queuehandler` to root logger to ensure all logs were handled by `LogprepMPQueueListener`
->>>>>>> 8329dbf0
 
 ## 11.3.0
 
