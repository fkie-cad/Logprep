--- conflicted
+++ resolved
@@ -16,10 +16,6 @@
 ### Features
 * implement first prototype of ng logprep runner
 * ip alerter can now also match fields that contain lists of IPs in documents
-<<<<<<< HEAD
-* list comparison processor can now also match fields that contain lists in documents
-* add network comparison processor that can match IPs with networks in CIDR notation
-=======
 * make http getters periodically refresh if configured in file path defined by environment variable `LOGPREP_GETTER_CONFIG`
 * cache http getter results by utilizing the etag header
 * add per-target (i.e. `localhost:1234/foo`) callbacks to http getters that are called when getters are refreshed with new data
@@ -27,7 +23,8 @@
 * make generic adder processor be refreshable with http getter
 * make generic resolver processor be refreshable with http getter
 * add option for refreshable getters to return default values if no value could be obtained
->>>>>>> 06142931
+* list comparison processor can now also match fields that contain lists in documents
+* add network comparison processor that can match IPs with networks in CIDR notation
 
 ### Improvements
 
