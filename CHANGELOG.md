## Upcoming Changes

## next release

### Features

* Add `amides` processor to extends conventional rule matching by applying machine learning components
* `Normalizer` writes failure tags if nomalization fails
* Add `flush_timeout` to `opensearch` and `elasticsearch` outputs to ensure message delivery within a configurable period
* add `kafka_config` option to `confluent_kafka_input` and `confluent_kafka_output` connectors to provide additional config options to `librdkafka`

### Improvements

* Harmonize error messages and handling for processors and connectors
* Add ability to schedule periodic tasks to all components

### Bugfix

<<<<<<< HEAD
* Fix processing of generic rules after there was an error inside the specific rules

=======
* Fix resetting processor caches in the `auto_rule_corpus_tester` by initializing all processors
between test cases.
>>>>>>> 45ed8bd7

## v6.0.0

## Breaking

* Remove rules deprecations introduced in `v4.0.0`
* Changes rule language of `selective_extractor`, `pseudonymizer`, `pre_detector` to support multiple outputs

### Features

* Add `string_splitter` processor to split strings of variable length into lists
* Add `ip_informer` processor to enrich events with ip information
* Allow running the `Pipeline` in python without input/output connectors
* Add `auto_rule_corpus_tester` to test a whole rule corpus against defined expected outputs.
* Add shorthand for converting datatypes to `dissector` dissect pattern language
* Add support for multiple output connectors
* Apply processors multiple times until no new rule matches anymore. This enables applying rules on 
results of previous rules.

### Improvements

* Bump `attrs` to `>=22.2.0` and delete redundant `min_len_validator`
* Specify the metric labels for connectors (add name, type and direction as labels)
* Rename metric names to clarify their meanings (`logprep_pipeline_number_of_warnings` to
`logprep_pipeline_sum_of_processor_warnings` and `logprep_pipeline_number_of_errors` to
`logprep_pipeline_sum_of_processor_errors`)

### Bugfix

* Fixes a bug that breaks templating config and rule files with environment variables if one or more variables are not set in environment
* Fixes a bug for `opensearch_output` and `elasticsearch_output` not handling authentication issues
* Fix metric `logprep_pipeline_number_of_processed_events` to actually count the processed events per pipeline
* Fix a bug for enrichment with environment variables. Variables must have one of the following prefixes now: `LOGPREP_`, `CI_`, `GITHUB_` or `PYTEST_`

### Improvements

* reimplements the `selective_extractor`

## v5.0.1

### Breaking

* drop support for python `3.6`, `3.7`, `3.8`
* change default prefix behavior on appending to strings of `dissector`

### Features

* Add an `http input connector` that spawns a uvicorn server which parses requests content to events.
* Add an `file input connector` that reads generic logfiles.
* Provide the possibility to consume lists, rules and configuration from files and http endpoints
* Add `requester` processor that enriches by making http requests with field values
* Add `calculator` processor to calculate with or without field values
* Make output subfields of the `geoip_enricher` configurable by introducing the rule config
`customize_target_subfields`
* Add a `timestamp_differ` processor that can parse two timestamps and calculate their respective time delta.
* Add `config_refresh_interval` configuration option to refresh the configuration on a given timedelta
* Add option to `dissector` to use a prefix pattern in dissect language for appending to strings and add the default behavior to append to strings without any prefixed separator

### Improvements

* Add support for python `3.10` and `3.11`
* Add option to submit a template with `list_search_base_path` config parameter in `list_comparison` processor
* Add functionality to `geoip_enricher` to download the geoip-database
* Add ability to use environment variables in rules and config
* Add list access including slicing to dotted field notation for getting values
* Add processor boilerplate generator to help adding new processors

### Bugfixes

* Fix count of `number_of_processed_events` metric in `input` connector. Will now only count actual
events.

## v4.0.0
### Breaking

* Splitting the general `connector` config into `input` and `output` to compose connector config independendly
* Removal of Deprecated Feature: HMAC-Options in the connector consumer options have to be 
under the subkey `preprocessing` of the `input` processor
* Removal of Deprecated Feature: `delete` processor was renamed to `deleter`
* Rename `writing_output` connector to `jsonl_output`

### Features

* Add an opensearch output connector that can be used to write directly into opensearch.
* Add an elasticsearch output connector that can be used to write directly into elasticsearch.
* Split connector config into seperate config keys `input` and `output`
* Add preprocessing capabillities to all input connectors
* Add preprocessor for log_arrival_time
* Add preprocessor for log_arrival_timedelta
* Add metrics to connectors
* Add `concatenator` processor that can combine multiple source fields
* Add `dissector` processor that tokinizes messages into new or existing fields
* Add `key_checker` processor that checks if all dotted fields from a list are present in the event
* Add `field_manager` processor that copies or moves fields and merges lists
* Add ability to delete source fields to `concatenator`, `datetime_extractor`, `dissector`, `domain_label_extractor`, `domain_resolver`, `geoip_enricher` and `list_comparison`
* Add ability to overwrite target field to `datetime_extractor`, `domain_label_extractor`, `domain_resolver`, `geoip_enricher` and `list_comparison`

### Improvements
* Validate connector config on class level via attrs classes
* Implement a common interface to all connectors
* Refactor connector code
* Revise the documentation
* Add `sphinxcontrib.datatemplates` and `testcase-renderer` to docs
* Reimplement `get_dotted_field_value` helper method which should lead to increased performance
* Reimplement `dropper` processor code to improve performance

### Deprecations

#### Rule Language

* `datetime_extractor.datetime_field` is deprecated. Use `datetime_extractor.source_fields` as list instead.
* `datetime_extractor.destination_field` is deprecated. Use `datetime_extractor.target_field` instead.
* `delete` is deprecated. Use `deleter.delete` instead.
* `domain_label_extractor.target_field` is deprecated. Use `domain_label_extractor.source_fields` as list instead.
* `domain_label_extractor.output_field` is deprecated. Use `domain_label_extractor.target_field` instead.
* `domain_resolver.source_url_or_domain` is deprecated. Use `domain_resolver.source_fields` as list instead.
* `domain_resolver.output_field` is deprecated. Use `domain_resolver.target_field` instead.
* `drop` is deprecated. Use `dropper.drop` instead.
* `drop_full` is deprecated. Use `dropper.drop_full` instead.
* `geoip_enricher.source_ip` is deprecated. Use `geoip_enricher.source_fields` as list instead.
* `geoip_enricher.output_field` is deprecated. Use `geoip_enricher.target_field` instead.
* `label` is deprecated. Use `labeler.label` instead.
* `list_comparison.check_field` is deprecated. Use `list_comparison.source_fields` as list instead.
* `list_comparison.output_field` is deprecated. Use `list_comparison.target_field` instead.
* `pseudonymize` is deprecated. Use `pseudonymizer.pseudonyms` instead.
* `url_fields is` deprecated. Use `pseudonymizer.url_fields` instead.


### Bugfixes

* Fix resetting of some metric, e.g. `number_of_matches`.

### Breaking

## v3.3.0

### Features

* Normalizer can now write grok failure fields to an event when no grok pattern matches and if 
`failure_target_field` is specified in the configuration

### Bugfixes

* Fix config validation of the preprocessor `version_info_target_field`.

## v3.2.0

### Features

* Add feature to automatically add version information to all events, configured via the 
`connector > consumer > preprocessing` configuration
* Expose logprep and config version in metric targets
* Dry-Run accepts now a single json without brackets for input type `json` 

### Improvements

* Move the config hmac options to the new subkey `preprocessing`, maintain backward compatibility, 
but mark old version as deprecated.
* Make the generic adder write the SQL table to a file and load it from there instead of loading it 
from the database for every process of the multiprocessing pipeline.
Furthermore, only connect to the SQL database on checking if the database table has changed and the 
file is stale.
This reduces the SQL connections.
Before, there was permanently one connection per multiprocessing pipeline active and now there is 
only one connection per Logprep instance active when accessing the database. 

### Bugfixes

* Fix SelectiveExtractor output. The internal extracted list wasn't cleared between each event, 
leading to duplication in the output of the processor. Now the events are cleared such that only
the result of the current event is returned.

## v3.1.0

### Features

* Add metric for mean processing time per event for the full pipeline, in addition to per processor

### Bugfixes

* Fix performance of the metrics tracking. Due to a store metrics statement at the wrong position
the logprep performance was dramatically decreased when tracking metrics was activated.
* Fix Auto Rule Tester which tried to access processor stats that do not exist anymore. 

## v3.0.0

### Features

* Add ability to add fields from SQL database via GenericAdder
* Prometheus Exporter now exports also processor specific metrics
* Add `--version` cli argument to print the current logprep version, as well as the configuration
version if found

### Improvements

* Automatically release logprep on pypi
* Configure abstract dependencies for pypi releases
* Refactor domain resolver
* Refactor `processor_stats` to `metrics`. Metrics are now collected in separate dataclasses

### Bugfixes

* Fix processor initialization in auto rule tester
* Fix generation of RST-Docs

### Breaking 

* Metrics refactoring: 
  * The json output format of the previously known status_logger has changed
  * The configuration key word is now `metrics` instead of `status_logger`
  * The configuration for the time measurement is now part of the metrics configuration
  * The metrics tracking still includes values about how many warnings and errors happened, but 
  not of what type. For that the regular logprep logging should be consolidated.

## v2.0.1

### Bugfixes

* Clear matching rules before processing in clusterer
* Add missing sphinxcontrib-mermaid in tox.ini

## v2.0.0

### Features

* Add generic processor interface `logprep.abc.processor.Processor`
* Add `delete` processor to be used with rules.
* Delete `donothing` processor
* Add `attrs` based `Config` classes for each processor
* Add validation of processor config in config class
* Make all processors using python `__slots__`
* Add `ProcessorRegistry` to register all processors
* Remove plugins feature
* Add `ProcessorConfiguration` as an adapter to create configuration for processors
* Remove all specific processor factories in favor of `logprep.processor.processor_factory.ProcessorFactory`
* Rewrite `ProcessorFactory`
* Automate processor configuration documentation
* generalize config parameter for using tld lists to `tld_lists` for `domain_resolver`, `domain_label_extractor`, `pseudonymizer`
* refactor `domain_resolver` to make code cleaner and increase test coverage

### Bugfixes

* remove `ujson` dependency because of CVE
<|MERGE_RESOLUTION|>--- conflicted
+++ resolved
@@ -16,13 +16,9 @@
 
 ### Bugfix
 
-<<<<<<< HEAD
-* Fix processing of generic rules after there was an error inside the specific rules
-
-=======
 * Fix resetting processor caches in the `auto_rule_corpus_tester` by initializing all processors
 between test cases.
->>>>>>> 45ed8bd7
+* Fix processing of generic rules after there was an error inside the specific rules.
 
 ## v6.0.0
 
