## Upcoming Changes

## next release
### Breaking

### Features

### Improvements
<<<<<<< HEAD
* implement LogEvent class as subclass of Event with support for original, extra_data, and metadata attributes
* ensure consistent state behavior by helper-based wrapping of next_state() to enforce transition validation

* implement abstract Event class to encapsulate event data, processing state, warnings, and errors
* integrate dotted field handling methods directly into Event, enabling structured field access and manipulation
* support event identity and hashability based on data, allowing usage in sets and as dictionary keys

* add ng packages as namespace in dirs 'unit' and 'logprep' as preparation for new architecture implementation
* add abstract EventMetaclass
* implement KafkaInputMetadata

* implement EventState class to manage the lifecycle of log events
* integrate a finite state machine to control valid state transitions
* support for both automatic and conditional (success-based) state transitions
=======
* implement EventState class to manage the lifecycle of log events
* integrate a finite state machine to control valid state transitions

* add ng packages as namespace in dirs 'unit' and 'logprep' as preparation for new architecture implementation
* add abstract EventMetadata class and KafkaInputMetadata class
>>>>>>> 51b5154e

### Bugfix

## 17.0.0
### Breaking

* removed the deprecated kafka generator. The new generator previously available via the kafka2 CLI has been renamed to kafka.

### Features

* add `replacer` processor to replace substrings in fields using a syntax similar to the `dissector`
* add custom yaml tag `!include PATH_TO_YAML_FILE` that allows to include other yaml files.
* add custom yaml tags `!set_anchor ANCHOR_NAME` and `!load_anchor ANCHOR_NAME` that allow to use anchors across documents inside a file/stream.

### Improvements

* ensured that "_test.json" files are not loaded as rules
* introduce new logger `Config`
* refactor config refresh behavior from `logprep.runner` to `logprep.util.configuration`
* refactor config related metrics from `logprep.runner` to `logprep.util.configuration`
* added a log message for recovering config refresh mechanic from failing source

### Bugfix

* Fixed logging error in _revoke_callback() by adding error handling
* Fixed endless loading in logprep test config
* prevent the auto rule tester from loading rules directly defined inside the config, since they break the auto rule tester and can't have tests anyways
* Fixed typo and broken link in documentation
* Fixed assign_callback error in confluentkafka input
* Fixed error logging in ` _get_configuration`, which caused the github checks to fail
* Resolved `mypy` errors in `BaseProcessorTestCase.` by ensuring `self.object` and `self.patchers` are not `None` before accessing attributes.
* Fix domain resolver errors for invalid domains
* Fixed deprecation warnings caused by datetime when using Python >= 3.12
* Fixed timestamp and timezone mismatch issue
* Fixed a bug where config refresh interval was not reset to original interval after recovering from source related failures (i.e. http timeouts)
* Fixed inconsistent generator statistics report during multithreading by making it thread safe


## 16.1.0
### Deprecations

* the generator input config now uses target instead of the deprecated target_path.

### Features

* adds new config parameter `event_original_field` to http input which can be used to write the original event in a designated target field
* adds a new preprocessor `add_full_event_to_target_field` which adds the full event as an escaped string to a designated target field
* added a new confluent kafka generator, can be invoked with the kafka2 command
* added --verify option to the generate http command to activate ssl verification and possible set a certificate path

### Improvements

* reworked the http generator input class to general input class for http and confluent_kafka
* rewrote the input class into seperate classes including batcher, sender, fileloader, input
* reworked the generator http controller into a general generator controller
* updated documentation for the new generator

### Bugfix

* prevent restart timeout for pipelines to rise infinitely

## 16.0.0
### Breaking

* remove `hyperscan_resolver` processor because it is not significantly faster as the `generic_resolver` with enabled cache

### Features

* add support for rule files with suffix `.yaml`
* add a feature to the preprocessor `log_arrival_time_target_field` to backup the original content on a preexisting target parent field in case of errors during preprocessing


### Improvements

* removes `colorama` dependency
* reimplemented the rule loading mechanic
* removes `rstr` dependency
* add mypy to ci
* use official python image again and mitigate setuptools related CVE by uninstalling it system wide
* refactored code quality pipeline to apply DRY
* rewrote pre-detection tests

### Bugfix

* fixes a bug with lucene regex and parentheses
* fixes a conflict between lucene filter and the Crypto module
* fixes error in `_handle_warning_error` that broke up tags into characters if the original tag was not a list
* fixes bug in `OAuthClientCredentialsFlow` where the first request session was not closed and overwritten


## 15.1.0
### Breaking
### Features

* add multiarch container builds for AMD64 and ARM64

### Improvements
### Bugfix

## 15.0.0
### Breaking

* drop support for python 3.10 and add support for python 3.13
* `CriticalInputError` is raised when the input preprocessor values can't be set, this was so far only true
  for the hmac preprocessor, but is now also applied for all other preprocessors.
* fix `delimiter` typo in `StringSplitterRule` configuration
* removed the configuration `tld_lists` in `domain_resolver`, `domain_label_extractor` and `pseudonymizer` as
the list is now fixed inside the packaged logprep
* remove SQL feature from `generic_adder`, fields can only be added from rule config or from file
* use a single rule tree instead of a generic and a specific rule tree
* replace the `extend_target_list` parameter with `merge_with_target` for improved naming clarity
and functionality across `FieldManager` based processors (e.g., `FieldManager`, `Clusterer`,
`GenericAdder`).

### Features

* configuration of `initContainers` in logprep helm chart is now possible

### Improvements

* fix `requester` documentation
* replace `BaseException` with `Exception` for custom errors
* refactor `generic_resolver` to validate rules on startup instead of application of each rule
* regex pattern lists for the `generic_resolver` are pre-compiled
* regex matching from lists in the `generic_resolver` is cached
* matching in the `generic_resolver` can be case-insensitive
* rewrite the helper method `add_field_to` such that it always raises an `FieldExistsWarning` instead of return a bool.
* add new helper method `add_fields_to` to directly add multiple fields to one event
* refactored some processors to make use of the new helper methods
* add `pre-commit` hooks to the repository, install new dev dependency and run `pre-commit install` in the root dir
* the default `securityContext`for the pod is now configurable
* allow `TimeParser` to get the current time with a specified timezone instead of always using local time and setting the timezone to UTC
* remove `tldextract` dependency
* remove `urlextract` dependency
* fix wrong documentation for `timestamp_differ`
* add container signatures to images build in ci pipeline
* add sbom to images build in ci pipeline
* `FieldManager` supports merging dictionaries

### Bugfix

* fix `confluent_kafka.store_offsets` if `last_valid_record` is `None`, can happen if a rebalancing happens
  before the first message was pulled.
* fix pseudonymizer cache metrics not updated
* fix incorrect timezones for log arrival time and delta time in input preprocessing
* fix `_get_value` in `FilterExpression` so that keys don't match on values
* fix `auto_rule_tester` to work with `LOGPREP_BYPASS_RULE_TREE` enabled
* fix `opensearch_output` not draining `message_backlog` on shutdown
* silence `FieldExists` warning in metrics when `LOGPREP_APPEND_MEASUREMENT_TO_EVENT` is active

## 14.0.0
### Breaking

* remove AutoRuleCorpusTester
* removes the option to use synchronous `bulk` or `parallel_bulk` operation in favor of `parallel_bulk` in `opensearch_output`
* reimplement error handling by introducing the option to configure an error output
  * if no error output is configured, failed event will be dropped

### Features

* adds health check endpoint to metrics on path `/health`
* changes helm chart to use new readiness check
* adds `healthcheck_timeout` option to all components to tweak the timeout of healthchecks
* adds `desired_cluster_status` option to opensearch output to signal healthy cluster status
* initially run health checks on setup for every configured component
* make `imagePullPolicy` configurable for helm chart deployments
* it is now possible to use Lucene compliant Filter Expressions
* make `terminationGracePeriodSeconds` configurable in helm chart values
* adds ability to configure error output
* adds option `default_op_type` to `opensearch_output` connector to set the default operation for indexing documents (default: index)
* adds option `max_chunk_bytes` to `opensearch_output` connector to set the maximum size of the request in bytes (default: 100MB)
* adds option `error_backlog_size` to logprep configuration to configure the queue size of the error queue
* the opensearch default index is now only used for processed events, errors will be written to the error output, if configured

### Improvements

* remove AutoRuleCorpusTester
* adds support for rust extension development
* adds prebuilt wheels for architectures `x86_64` on `manylinux` and `musllinux` based linux platforms to releases
* add manual how to use local images with minikube example setup to documentation
* move `Configuration` to top level of documentation
* add `CONTRIBUTING` file
* sets the default for `flush_timeout` and `send_timeout` in `kafka_output` connector to `0` seconds
* changed python base image for logprep to `bitnami/python` in cause of better CVE governance

### Bugfix

* ensure `logprep.abc.Component.Config` is immutable and can be applied multiple times
* remove lost callback reassign behavior from `kafka_input` connector
* remove manual commit option from `kafka_input` connector
* pin `mysql-connector-python` to >=9.1.0 to accommodate for CVE-2024-21272 and update `MySQLConnector` to work with the new version

## 13.1.2
### Bugfix

* fixes a bug not increasing but decreasing timeout throttle factor of ThrottlingQueue
* handle DecodeError and unexpected Exceptions on requests in `http_input` separately
* fixes unbound local error in http input connector

## 13.1.1
### Improvements

* adds ability to bypass the processing of events if there is no pipeline. This is useful for pure connector deployments.
* adds experimental feature to bypass the rule tree by setting `LOGPREP_BYPASS_RULE_TREE` environment variable

### Bugfix

* fixes a bug in the `http_output` used by the http generator, where the timeout parameter does only set the read_timeout not the write_timeout
* fixes a bug in the `http_input` not handling decode errors

## 13.1.0
### Features

* `pre_detector` now normalizes timestamps with configurable parameters timestamp_field, source_format, source_timezone and target_timezone
* `pre_detector` now writes tags in failure cases
* `ProcessingWarnings` now can write `tags` to the event
* add `timeout` parameter to logprep http generator to set the timeout in seconds for requests
* add primitive rate limiting to `http_input` connector

### Improvements

* switch to `uvloop` as default loop for the used threaded http uvicorn server
* switch to `httptools` as default http implementation for the used threaded http uvicorn server

### Bugfix

* remove redundant chart features for mounting secrets

## 13.0.1

### Improvements

* a result object was added to processors and pipelines
  * each processor returns an object including the processor name, generated extra_data, warnings
    and errors
  * the pipeline returns an object with the list of all processor result objects
* add kubernetes opensiem deployment example
* move quickstart setup to compose example

### Bugfix

* This release limits the mysql-connector-python dependency to have version less the 9

## 13.0.0

### Breaking

* This release limits the maximum python version to `3.12.3` because of the issue
[#612](https://github.com/fkie-cad/Logprep/issues/612).
* Remove `normalizer` processor, as it's functionality was replaced by the `grokker`, `timestamper` and `field_manager` processors
* Remove `elasticsearch_output` connector to reduce maintenance effort

### Features

* add a helm chart to install logprep in kubernetes based environments

### Improvements

* add documentation about behavior of the `timestamper` on `ISO8601` and `UNIX` time parsing
* add unit tests for helm chart templates
* add helm to github actions runner
* add helm chart release to release pipeline

### Bugfix

* fixes a bug where it could happen that a config value could be overwritten by a default in a later configuration in a multi source config scenario
* fixes a bug in the `field_manager` where extending a non list target leads to a processing failure
* fixes a bug in `pseudonymizer` where a missing regex_mapping from an existing config_file causes logprep to crash continuously

## 12.0.0

### Breaking

* `pseudonymizer` change rule config field `pseudonyms` to `mapping`
* `clusterer` change rule config field `target` to `source_fields`
* `generic_resolver` change rule config field `append_to_list` to `extend_target_list`
* `hyperscan_resolver` change rule config field `append_to_list` to `extend_target_list`
* `calculator` now adds the error tag `_calculator_missing_field_warning` to the events tag field instead of `_calculator_failure` in case of missing field in events
* `domain_label_extractor` now writes `_domain_label_extractor_missing_field_warning` tag to event tags in case of missing fields
* `geoip_enricher` now writes `_geoip_enricher_missing_field_warning` tag to event tags in case of missing fields
* `grokker` now writes `_grokker_missing_field_warning` tag to event tags instead of `_grokker_failure` in case of missing fields
* `requester` now writes `_requester_missing_field_warning` tag to event tags instead of `_requester_failure` in case of missing fields
* `timestamp_differ` now writes `_timestamp_differ_missing_field_warning` tag to event tags instead of `_timestamp_differ_failure` in case of missing fields
* `timestamper` now writes `_timestamper_missing_field_warning` tag to event tags instead of `_timestamper_failure` in case of missing fields
* rename `--thread_count` parameter to `--thread-count` in http generator
* removed `--report` parameter and feature from http generator
* when using `extend_target_list` in the `field manager`the ordering of the given source fields is now preserved
* logprep now exits with a negative exit code if pipeline restart fails 5 times
  * this was implemented because further restart behavior should be configured on level of a system init service or container orchestrating service like k8s
  * the `restart_count` parameter is configurable. If you want the old behavior back, you can set this parameter to a negative number
* logprep now exits with a exit code of 2 on configuration errors

### Features

* add UCL into the quickstart setup
* add logprep http output connector
* add pseudonymization tools to logprep -> see: `logprep pseudo --help`
* add `restart_count` parameter to configuration
* add option `mode` to `pseudonymizer` processor and to pseudonymization tools to chose the AES Mode for encryption and decryption
* add retry mechanism to opensearch parallel bulk, if opensearch returns 429 `rejected_execution_exception`

### Improvements

* remove logger from Components and Factory signatures
* align processor architecture to use methods like `write_to_target`, `add_field_to` and `get_dotted_field_value` when reading and writing from and to events
  * required substantial refactoring of the `hyperscan_resolver`, `generic_resolver` and `template_replacer`
* change `pseudonymizer`, `pre_detector`, `selective_extractor` processors and `pipeline` to handle `extra_data` the same way
* refactor `clusterer`, `pre_detector` and `pseudonymizer` processors and change `rule_tree` so that the processor do not require `process` override
  * required substantial refactoring of the `clusterer`
* handle missing fields in processors via `_handle_missing_fields` from the field_manager
* add `LogprepMPQueueListener` to outsource logging to a separate process
* add a single `Queuehandler` to root logger to ensure all logs were handled by `LogprepMPQueueListener`
* refactor `http_generator` to use a logprep http output connector
* ensure all `cached_properties` are populated during setup time

### Bugfix

* make `--username` and `--password` parameters optional in http generator
* fixes a bug where `FileNotFoundError` is raised during processing

## 11.3.0

### Features

* add gzip handling to `http_input` connector
* adds advanced logging configuration
  * add configurable log format
  * add configurable datetime formate in logs
  * makes `hostname` available in custom log formats
  * add fine grained log level configuration for every logger instance

### Improvements

* rename `logprep.event_generator` module to `logprep.generator`
* shorten logger instance names

### Bugfix

* fixes exposing OpenSearch/ElasticSearch stacktraces in log when errors happen by making loglevel configurable for loggers `opensearch` and `elasticsearch`
* fixes the logprep quickstart profile

## 11.2.1

### Bugfix

* fixes bug, that leads to spawning exporter http server always on localhost

## 11.2.0

### Features

* expose metrics via uvicorn webserver
  * makes all uvicorn configuration options possible
  * add security best practices to server configuration
* add following metrics to `http_input` connector
  * `nummer_of_http_requests`
  * `message_backlog_size`

### Bugfix

* fixes a bug in grokker rules, where common field prefixes wasn't possible
* fixes bug where missing key in credentials file leads to AttributeError

## 11.1.0

### Features

* new documentation part with security best practices which compiles to `user_manual/security/best_practices.html`
  * also comes with excel export functionality of given best practices
* add basic auth to http_input

### Bugfix

* fixes a bug in http connector leading to only first process working
* fixes the broken gracefull shutdown behaviour

## 11.0.1
### Bugfix

* fixes a bug where the pipeline index increases on every restart of a failed pipeline
* fixes closed log queue issue by run logging in an extra process

## 11.0.0
### Breaking

* configuration of Authentication for getters is now done by new introduced credentials file

### Features

* introducing an additional file to define the credentials for every configuration source
* retrieve oauth token automatically from different oauth endpoints
* retrieve configruation with mTLS authentication
* reimplementation of HTTP Input Connector with following Features:
  * Wildcard based HTTP Request routing
  * Regex based HTTP Request routing
  * Improvements in thread-based runtime
  * Configuration and possibility to add metadata

### Improvements

* remove `versioneer` dependency in favor of `setuptools-scm`

### Bugfix

* fix version string of release versions
* fix version string of container builds for feature branches
* fix merge of config versions for multiple configs


## v10.0.4
### Improvements

* refactor logprep build process and requirements management

### Bugfix

* fix `generic_adder` not creating new field from type `list`

## v10.0.3
### Bugfix
* fix loading of configuration inside the `AutoRuleCorpusTester` for `logprep test integration`
* fix auto rule tester (`test unit`), which was broken after adding support for multiple configuration files and resolving paths in configuration files

## v10.0.2
### Bugfix
* fix versioneer import
* fix logprep does not complain about missing PROMETHEUS_MULTIPROC_DIR

## v10.0.1
### Bugfix

* fix entrypoint in `setup.py` that corrupted the install


## v10.0.0
### Breaking

* reimplement the logprep CLI, see `logprep --help` for more information.
* remove feature to reload configuration by sending signal `SIGUSR1`
* remove feature to validate rules because it is already included in `logprep test config`

### Features

* add a `number_of_successful_writes` metric to the s3 connector, which counts how many events were successfully written to s3
* make the s3 connector work with the new `_write_backlog` method introduced by the `confluent_kafka` commit bugfix in v9.0.0
* add option to Opensearch Output Connector to use parallel bulk implementation (default is True)
* add feature to logprep to load config from multiple sources (files or uris)
* add feature to logprep to print the resulting configruation with `logprep print json|yaml <Path to config>` in json or yaml
* add an event generator that can send records to Kafka using data from a file or from Kafka
* add an event generator that can send records to a HTTP endpoint using data from local dataset

### Improvements

* a do nothing option do dummy output to ensure dummy does not fill memory
* make the s3 connector raise `FatalOutputError` instead of warnings
* make the s3 connector blocking by removing threading
* revert the change from v9.0.0 to always check the existence of a field for negated key-value based lucene filter expressions
* make store_custom in s3, opensearch and elasticsearch connector not call `batch_finished_callback` to prevent data loss that could be caused by partially processed events
* remove the `schema_and_rule_checker` module
* rewrite Logprep Configuration object see documentation for more details
* rewrite Runner
* delete MultiProcessingPipeline class to simplify multiprocesing
* add FDA to the quickstart setup
* bump versions for `fastapi` and `aiohttp` to address CVEs

### Bugfix

* make the s3 connector actually use the `max_retries` parameter
* fixed a bug which leads to a `FatalOutputError` on handling `CriticalInputError` in pipeline

## v9.0.3
### Breaking

### Features

* make `thread_count`, `queue_size` and `chunk_size` configurable for `parallel_bulk` in opensearch output connector

### Improvements

### Bugfix

* fix `parallel_bulk` implementation not delivering messages to opensearch

## v9.0.2

### Bugfix

* remove duplicate pseudonyms in extra outputs of pseudonymizer

## v9.0.1
### Breaking

### Features

### Improvements

* use parallel_bulk api for opensearch output connector

### Bugfix


## v9.0.0
### Breaking

* remove possibility to inject auth credentials via url string, because of the risk leaking credentials in logs
    - if you want to use basic auth, then you have to set the environment variables
        * :code:`LOGPREP_CONFIG_AUTH_USERNAME=<your_username>`
        * :code:`LOGPREP_CONFIG_AUTH_PASSWORD=<your_password>`
    - if you want to use oauth, then you have to set the environment variables
        * :code:`LOGPREP_CONFIG_AUTH_TOKEN=<your_token>`
        * :code:`LOGPREP_CONFIG_AUTH_METHOD=oauth`

### Features

### Improvements

* improve error message on empty rule filter
* reimplemented `pseudonymizer` processor
  - rewrote tests till 100% coverage
  - cleaned up code
  - reimplemented caching using pythons `lru_cache`
  - add cache metrics
  - removed `max_caching_days` config option
  - add `max_cached_pseudonymized_urls` config option which defaults to 1000
  - add lru caching for peudonymizatin of urls
* improve loading times for the rule tree by optimizing the rule segmentation and sorting
* add support for python 3.12 and remove support for python 3.9
* always check the existence of a field for negated key-value based lucene filter expressions
* add kafka exporter to quickstart setup

### Bugfix

* fix the rule tree parsing some rules incorrectly, potentially resulting in more matches
* fix `confluent_kafka` commit issue after kafka did some rebalancing, fixes also negative offsets

## v8.0.0
### Breaking

* reimplemented metrics so the former metrics configuration won't work anymore
* metric content changed and existent grafana dashboards will break
* new rule `id` could possibly break configurations if the same rule is used in both rule trees
  - can be fixed by adding a unique `id` to each rule or delete the possibly redundant rule

### Features

* add possibility to convert hex to int in `calculator` processor with new added function `from_hex`
* add metrics on rule level
* add grafana example dashboards under `examples/exampledata/config/grafana/dashboards`
* add new configuration field `id` for all rules to identify rules in metrics and logs
  - if no `id` is given, the `id` will be generated in a stable way
  - add verification of rule `id` uniqueness on processor level over both rule trees to ensure metrics are counted correctly on rule level

### Improvements

* reimplemented prometheus metrics exporter to provide gauges, histograms and counter metrics
* removed shared counter, because it is redundant to the metrics
* get exception stack trace by setting environment variable `DEBUG`

### Bugfix


## v7.0.0
### Breaking

* removed metric file target
* move kafka config options to `kafka_config` dictionary for `confluent_kafka_input` and `confluent_kafka_output` connectors

### Features

* add a preprocessor to enrich by systems env variables
* add option to define rules inline in pipeline config under processor configs `generic_rules` or `specific_rules`
* add option to `field_manager` to ignore missing source fields to suppress warnings and failure tags
* add ignore_missing_source_fields behavior to `calculator`, `concatenator`, `dissector`, `grokker`, `ip_informer`, `selective_extractor`
* kafka input connector
  - implemented manual commit behaviour if `enable.auto.commit: false`
  - implemented on_commit callback to check for errors during commit
  - implemented statistics callback to collect metrics from underlying librdkafka library
  - implemented per partition offset metrics
  - get logs and handle errors from underlying librdkafka library
* kafka output connector
  - implemented statistics callback to collect metrics from underlying librdkafka library
  - get logs and handle errors from underlying librdkafka library

### Improvements

* `pre_detector` processor now adds the field `creation_timestamp` to pre-detections.
It contains the time at which a pre-detection was created by the processor.
* add `prometheus` and `grafana` to the quickstart setup to support development
* provide confluent kafka test setup to run tests against a real kafka cluster

### Bugfix

* fix CVE-2023-37920 Removal of e-Tugra root certificate
* fix CVE-2023-43804 `Cookie` HTTP header isn't stripped on cross-origin redirects
* fix CVE-2023-37276 aiohttp.web.Application vulnerable to HTTP request smuggling via llhttp HTTP request parser

## v6.8.1
### Bugfix

* Fix writing time measurements into the event after the deleter has deleted the event. The bug only
happened when the `metrics.measure_time.append_to_event` configuration was set to `true`.

* Fix memory leak by removing the log aggregation capability

## v6.8.0
### Features

* Add option to repeat input documents for the following connectors: `DummyInput`, `JsonInput`,
`JsonlInput`. This enables easier debugging by introducing a continues input stream of documents.

### Bugfix

* Fix restarting of logprep every time the kafka input connector receives events that aren't valid
json documents. Now the documents will be written to the error output.
* Fix ProcessCounter to actually print counts periodically and not only once events are processed

## v6.7.0
### Improvements

* Print logprep warnings in the rule corpus tester only in the detailed reports instead of the
summary.

### Bugfix

* Fix error when writing too large documents into Opensearch/Elasticsearch
* Fix dissector pattern that end with a dissect, e.g `system_%{type}`
* Handle long-running grok pattern in the `Grokker` by introducing a timeout limit of one second
* Fix time handling: If no year is given assume the current year instead of 1900 and convert time
zone only once

## v6.6.0

### Improvements

* Replace rule_filter with lucene_filter in predetector output. The old internal logprep rule
representation is not present anymore in the predetector output, the name `rule_filter` will stay
in place of the `lucene_filter` name.
* 'amides' processor now stores confidence values of processed events in the `amides.confidence` field.
In case of positive detection results, rule attributions are now inserted in the `amides.attributions` field.

### Bugfix

* Fix lucene rule filter representation such that it is aligned with opensearch lucene query syntax
* Fix grok pattern `UNIXPATH` by internally converting `[[:alnum:]]` to `\w"`
* Fix overwriting of temporary tld-list with empty content

## v6.5.1
### Bugfix

* Fix creation of logprep temp dir
* Fix `dry_runner` to support extra outputs of the `selective_extractor`

## v6.5.0
### Improvements

* Make the `PROMETHEUS_MULTIPROC_DIR` environment variable optional, will default to
`/tmp/PROMETHEUS_MULTIPROC_DIR` if not given

### Bugfix

* All temp files will now be stored inside the systems default temp directory

## v6.4.0
### Improvements

* Bump `requests` to `>=2.31.0` to circumvent `CVE-2023-32681`
* Include a lucene representation of the rule filter into the predetector results. The
representation is not completely lucene compatible due to non-existing regex functionality.

### Bugfix

* Fix error handling of FieldManager if no mapped source field exists in the event.
* Fix Grokker such that only the first grok pattern match is applied instead of all matching
pattern
* Fix Grokker such that nested parentheses in oniguruma pattern are working (3 levels are supported
now)
* Fix Grokker such that two or more oniguruma can point to the same target. This ensures
grok-pattern compatibility with the normalizer and other grok tools

## v6.3.0
### Features

* Extend dissector such that it can trim characters around dissected field with `%{field-( )}`
notation.
* Extend timestamper such that it can take multiple source_formats. First format that matches
will be used, all following formats will be ignored

### Improvements

* Extend the `FieldManager` such that it can move/copy multiple source fields into multiple targets
inside one rule.

### Bugfix

* Fix error handling of missing source fields in grokker
* Fix using same output fields in list of grok pattern in grokker

## v6.2.0

### Features
* add `timestamper` processor to extract timestamp functionality from normalizer

### Improvements
* removed `arrow` dependency and depending features for performance reasons
  * switched to `datetime.strftime` syntax in `timestamp_differ`, `s3_output`, `elasticsearch_output` and `opensearch_output`
* encapsulate time related functionality in `logprep.util.time.TimeParser`


### Bugfix
* Fix missing default grok patterns in packaged logprep version


## v6.1.0

### Features

* Add `amides` processor to extends conventional rule matching by applying machine learning components
* Add `grokker` processor to extract grok functionality from normalizer
* `Normalizer` writes failure tags if nomalization fails
* Add `flush_timeout` to `opensearch` and `elasticsearch` outputs to ensure message delivery within a configurable period
* add `kafka_config` option to `confluent_kafka_input` and `confluent_kafka_output` connectors to provide additional config options to `librdkafka`

### Improvements

* Harmonize error messages and handling for processors and connectors
* Add ability to schedule periodic tasks to all components
* Improve performance of pipeline processing by switching form builtin `json` to `msgspec` in pipeline and kafka connectors
* Rewrite quickstart setup:
  * Remove logstash, replace elasticsearch by opensearch and use logprep opensearch connector to stick to reference architecture
  * Use kafka without zookeeper and switch to bitnami container images

### Bugfix

* Fix resetting processor caches in the `auto_rule_corpus_tester` by initializing all processors
between test cases.
* Fix processing of generic rules after there was an error inside the specific rules.
* Remove coordinate fields from results of the geoip enricher if one of them has `None` values

## v6.0.0

## Breaking

* Remove rules deprecations introduced in `v4.0.0`
* Changes rule language of `selective_extractor`, `pseudonymizer`, `pre_detector` to support multiple outputs

### Features

* Add `string_splitter` processor to split strings of variable length into lists
* Add `ip_informer` processor to enrich events with ip information
* Allow running the `Pipeline` in python without input/output connectors
* Add `auto_rule_corpus_tester` to test a whole rule corpus against defined expected outputs.
* Add shorthand for converting datatypes to `dissector` dissect pattern language
* Add support for multiple output connectors
* Apply processors multiple times until no new rule matches anymore. This enables applying rules on
results of previous rules.

### Improvements

* Bump `attrs` to `>=22.2.0` and delete redundant `min_len_validator`
* Specify the metric labels for connectors (add name, type and direction as labels)
* Rename metric names to clarify their meanings (`logprep_pipeline_number_of_warnings` to
`logprep_pipeline_sum_of_processor_warnings` and `logprep_pipeline_number_of_errors` to
`logprep_pipeline_sum_of_processor_errors`)

### Bugfix

* Fixes a bug that breaks templating config and rule files with environment variables if one or more variables are not set in environment
* Fixes a bug for `opensearch_output` and `elasticsearch_output` not handling authentication issues
* Fix metric `logprep_pipeline_number_of_processed_events` to actually count the processed events per pipeline
* Fix a bug for enrichment with environment variables. Variables must have one of the following prefixes now: `LOGPREP_`, `CI_`, `GITHUB_` or `PYTEST_`

### Improvements

* reimplements the `selective_extractor`

## v5.0.1

### Breaking

* drop support for python `3.6`, `3.7`, `3.8`
* change default prefix behavior on appending to strings of `dissector`

### Features

* Add an `http input connector` that spawns a uvicorn server which parses requests content to events.
* Add an `file input connector` that reads generic logfiles.
* Provide the possibility to consume lists, rules and configuration from files and http endpoints
* Add `requester` processor that enriches by making http requests with field values
* Add `calculator` processor to calculate with or without field values
* Make output subfields of the `geoip_enricher` configurable by introducing the rule config
`customize_target_subfields`
* Add a `timestamp_differ` processor that can parse two timestamps and calculate their respective time delta.
* Add `config_refresh_interval` configuration option to refresh the configuration on a given timedelta
* Add option to `dissector` to use a prefix pattern in dissect language for appending to strings and add the default behavior to append to strings without any prefixed separator

### Improvements

* Add support for python `3.10` and `3.11`
* Add option to submit a template with `list_search_base_path` config parameter in `list_comparison` processor
* Add functionality to `geoip_enricher` to download the geoip-database
* Add ability to use environment variables in rules and config
* Add list access including slicing to dotted field notation for getting values
* Add processor boilerplate generator to help adding new processors

### Bugfixes

* Fix count of `number_of_processed_events` metric in `input` connector. Will now only count actual
events.

## v4.0.0
### Breaking

* Splitting the general `connector` config into `input` and `output` to compose connector config independendly
* Removal of Deprecated Feature: HMAC-Options in the connector consumer options have to be
under the subkey `preprocessing` of the `input` processor
* Removal of Deprecated Feature: `delete` processor was renamed to `deleter`
* Rename `writing_output` connector to `jsonl_output`

### Features

* Add an opensearch output connector that can be used to write directly into opensearch.
* Add an elasticsearch output connector that can be used to write directly into elasticsearch.
* Split connector config into seperate config keys `input` and `output`
* Add preprocessing capabillities to all input connectors
* Add preprocessor for log_arrival_time
* Add preprocessor for log_arrival_timedelta
* Add metrics to connectors
* Add `concatenator` processor that can combine multiple source fields
* Add `dissector` processor that tokinizes messages into new or existing fields
* Add `key_checker` processor that checks if all dotted fields from a list are present in the event
* Add `field_manager` processor that copies or moves fields and merges lists
* Add ability to delete source fields to `concatenator`, `datetime_extractor`, `dissector`, `domain_label_extractor`, `domain_resolver`, `geoip_enricher` and `list_comparison`
* Add ability to overwrite target field to `datetime_extractor`, `domain_label_extractor`, `domain_resolver`, `geoip_enricher` and `list_comparison`

### Improvements
* Validate connector config on class level via attrs classes
* Implement a common interface to all connectors
* Refactor connector code
* Revise the documentation
* Add `sphinxcontrib.datatemplates` and `testcase-renderer` to docs
* Reimplement `get_dotted_field_value` helper method which should lead to increased performance
* Reimplement `dropper` processor code to improve performance

### Deprecations

#### Rule Language

* `datetime_extractor.datetime_field` is deprecated. Use `datetime_extractor.source_fields` as list instead.
* `datetime_extractor.destination_field` is deprecated. Use `datetime_extractor.target_field` instead.
* `delete` is deprecated. Use `deleter.delete` instead.
* `domain_label_extractor.target_field` is deprecated. Use `domain_label_extractor.source_fields` as list instead.
* `domain_label_extractor.output_field` is deprecated. Use `domain_label_extractor.target_field` instead.
* `domain_resolver.source_url_or_domain` is deprecated. Use `domain_resolver.source_fields` as list instead.
* `domain_resolver.output_field` is deprecated. Use `domain_resolver.target_field` instead.
* `drop` is deprecated. Use `dropper.drop` instead.
* `drop_full` is deprecated. Use `dropper.drop_full` instead.
* `geoip_enricher.source_ip` is deprecated. Use `geoip_enricher.source_fields` as list instead.
* `geoip_enricher.output_field` is deprecated. Use `geoip_enricher.target_field` instead.
* `label` is deprecated. Use `labeler.label` instead.
* `list_comparison.check_field` is deprecated. Use `list_comparison.source_fields` as list instead.
* `list_comparison.output_field` is deprecated. Use `list_comparison.target_field` instead.
* `pseudonymize` is deprecated. Use `pseudonymizer.pseudonyms` instead.
* `url_fields is` deprecated. Use `pseudonymizer.url_fields` instead.


### Bugfixes

* Fix resetting of some metric, e.g. `number_of_matches`.

### Breaking

## v3.3.0

### Features

* Normalizer can now write grok failure fields to an event when no grok pattern matches and if
`failure_target_field` is specified in the configuration

### Bugfixes

* Fix config validation of the preprocessor `version_info_target_field`.

## v3.2.0

### Features

* Add feature to automatically add version information to all events, configured via the
`connector > consumer > preprocessing` configuration
* Expose logprep and config version in metric targets
* Dry-Run accepts now a single json without brackets for input type `json`

### Improvements

* Move the config hmac options to the new subkey `preprocessing`, maintain backward compatibility,
but mark old version as deprecated.
* Make the generic adder write the SQL table to a file and load it from there instead of loading it
from the database for every process of the multiprocessing pipeline.
Furthermore, only connect to the SQL database on checking if the database table has changed and the
file is stale.
This reduces the SQL connections.
Before, there was permanently one connection per multiprocessing pipeline active and now there is
only one connection per Logprep instance active when accessing the database.

### Bugfixes

* Fix SelectiveExtractor output. The internal extracted list wasn't cleared between each event,
leading to duplication in the output of the processor. Now the events are cleared such that only
the result of the current event is returned.

## v3.1.0

### Features

* Add metric for mean processing time per event for the full pipeline, in addition to per processor

### Bugfixes

* Fix performance of the metrics tracking. Due to a store metrics statement at the wrong position
the logprep performance was dramatically decreased when tracking metrics was activated.
* Fix Auto Rule Tester which tried to access processor stats that do not exist anymore.

## v3.0.0

### Features

* Add ability to add fields from SQL database via GenericAdder
* Prometheus Exporter now exports also processor specific metrics
* Add `--version` cli argument to print the current logprep version, as well as the configuration
version if found

### Improvements

* Automatically release logprep on pypi
* Configure abstract dependencies for pypi releases
* Refactor domain resolver
* Refactor `processor_stats` to `metrics`. Metrics are now collected in separate dataclasses

### Bugfixes

* Fix processor initialization in auto rule tester
* Fix generation of RST-Docs

### Breaking

* Metrics refactoring:
  * The json output format of the previously known status_logger has changed
  * The configuration key word is now `metrics` instead of `status_logger`
  * The configuration for the time measurement is now part of the metrics configuration
  * The metrics tracking still includes values about how many warnings and errors happened, but
  not of what type. For that the regular logprep logging should be consolidated.

## v2.0.1

### Bugfixes

* Clear matching rules before processing in clusterer
* Add missing sphinxcontrib-mermaid in tox.ini

## v2.0.0

### Features

* Add generic processor interface `logprep.abc.processor.Processor`
* Add `delete` processor to be used with rules.
* Delete `donothing` processor
* Add `attrs` based `Config` classes for each processor
* Add validation of processor config in config class
* Make all processors using python `__slots__`
* Add `ProcessorRegistry` to register all processors
* Remove plugins feature
* Add `ProcessorConfiguration` as an adapter to create configuration for processors
* Remove all specific processor factories in favor of `logprep.processor.processor_factory.ProcessorFactory`
* Rewrite `ProcessorFactory`
* Automate processor configuration documentation
* generalize config parameter for using tld lists to `tld_lists` for `domain_resolver`, `domain_label_extractor`, `pseudonymizer`
* refactor `domain_resolver` to make code cleaner and increase test coverage

### Bugfixes

* remove `ujson` dependency because of CVE<|MERGE_RESOLUTION|>--- conflicted
+++ resolved
@@ -6,28 +6,11 @@
 ### Features
 
 ### Improvements
-<<<<<<< HEAD
-* implement LogEvent class as subclass of Event with support for original, extra_data, and metadata attributes
-* ensure consistent state behavior by helper-based wrapping of next_state() to enforce transition validation
-
-* implement abstract Event class to encapsulate event data, processing state, warnings, and errors
-* integrate dotted field handling methods directly into Event, enabling structured field access and manipulation
-* support event identity and hashability based on data, allowing usage in sets and as dictionary keys
-
-* add ng packages as namespace in dirs 'unit' and 'logprep' as preparation for new architecture implementation
-* add abstract EventMetaclass
-* implement KafkaInputMetadata
-
 * implement EventState class to manage the lifecycle of log events
 * integrate a finite state machine to control valid state transitions
-* support for both automatic and conditional (success-based) state transitions
-=======
-* implement EventState class to manage the lifecycle of log events
-* integrate a finite state machine to control valid state transitions
 
 * add ng packages as namespace in dirs 'unit' and 'logprep' as preparation for new architecture implementation
 * add abstract EventMetadata class and KafkaInputMetadata class
->>>>>>> 51b5154e
 
 ### Bugfix
 
