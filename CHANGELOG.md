## Upcoming Changes

## next release
### Breaking
### Features

* add `replacer` processor to replace substrings in fields using a syntax similar to the `dissector`
* add custom yaml tag `!include PATH_TO_YAML_FILE` that allows to include other yaml files.
* add custom yaml tags `!set_anchor ANCHOR_NAME` and `!load_anchor ANCHOR_NAME` that allow to use anchors across documents inside a file/stream.

### Improvements

* ensured that "_test.json" files are not loaded as rules

### Bugfix

- Fixed logging error in _revoke_callback() by adding error handling
- Fixed endless loading in logprep test config
- prevent the auto rule tester from loading rules directly defined inside the config, since they break the auto rule tester and can't have tests anyways
- Fixed typo and broken link in documentation
- Fixed assign_callback error in confluentkafka input
- Fixed error logging in ` _get_configuration`, which caused the github checks to fail
<<<<<<< HEAD
- Resolved `mypy` errors in `BaseProcessorTestCase.` by ensuring `self.object` and `self.patchers` are not `None` before accessing attributes.
=======
- Fix domain resolver errors for invalid domains
>>>>>>> 762d7be6

## 16.1.0
### Deprecations

* the generator input config now uses target instead of the deprecated target_path.

### Features

* adds new config parameter `event_original_field` to http input which can be used to write the original event in a designated target field
* adds a new preprocessor `add_full_event_to_target_field` which adds the full event as an escaped string to a designated target field
* added a new confluent kafka generator, can be invoked with the kafka2 command
* added --verify option to the generate http command to activate ssl verification and possible set a certificate path

### Improvements

* reworked the http generator input class to general input class for http and confluent_kafka
* rewrote the input class into seperate classes including batcher, sender, fileloader, input
* reworked the generator http controller into a general generator controller
* updated documentation for the new generator

### Bugfix

* prevent restart timeout for pipelines to rise infinitely

## 16.0.0
### Breaking

* remove `hyperscan_resolver` processor because it is not significantly faster as the `generic_resolver` with enabled cache

### Features

* add support for rule files with suffix `.yaml`
* add a feature to the preprocessor `log_arrival_time_target_field` to backup the original content on a preexisting target parent field in case of errors during preprocessing


### Improvements

* removes `colorama` dependency
* reimplemented the rule loading mechanic
* removes `rstr` dependency
* add mypy to ci
* use official python image again and mitigate setuptools related CVE by uninstalling it system wide
* refactored code quality pipeline to apply DRY
* rewrote pre-detection tests

### Bugfix

* fixes a bug with lucene regex and parentheses
* fixes a conflict between lucene filter and the Crypto module
* fixes error in `_handle_warning_error` that broke up tags into characters if the original tag was not a list
* fixes bug in `OAuthClientCredentialsFlow` where the first request session was not closed and overwritten


## 15.1.0
### Breaking
### Features

* add multiarch container builds for AMD64 and ARM64

### Improvements
### Bugfix

## 15.0.0
### Breaking

* drop support for python 3.10 and add support for python 3.13
* `CriticalInputError` is raised when the input preprocessor values can't be set, this was so far only true
  for the hmac preprocessor, but is now also applied for all other preprocessors.
* fix `delimiter` typo in `StringSplitterRule` configuration
* removed the configuration `tld_lists` in `domain_resolver`, `domain_label_extractor` and `pseudonymizer` as
the list is now fixed inside the packaged logprep
* remove SQL feature from `generic_adder`, fields can only be added from rule config or from file
* use a single rule tree instead of a generic and a specific rule tree
* replace the `extend_target_list` parameter with `merge_with_target` for improved naming clarity
and functionality across `FieldManager` based processors (e.g., `FieldManager`, `Clusterer`,
`GenericAdder`).

### Features

* configuration of `initContainers` in logprep helm chart is now possible

### Improvements

* fix `requester` documentation
* replace `BaseException` with `Exception` for custom errors
* refactor `generic_resolver` to validate rules on startup instead of application of each rule
* regex pattern lists for the `generic_resolver` are pre-compiled
* regex matching from lists in the `generic_resolver` is cached
* matching in the `generic_resolver` can be case-insensitive
* rewrite the helper method `add_field_to` such that it always raises an `FieldExistsWarning` instead of return a bool.
* add new helper method `add_fields_to` to directly add multiple fields to one event
* refactored some processors to make use of the new helper methods
* add `pre-commit` hooks to the repository, install new dev dependency and run `pre-commit install` in the root dir
* the default `securityContext`for the pod is now configurable
* allow `TimeParser` to get the current time with a specified timezone instead of always using local time and setting the timezone to UTC
* remove `tldextract` dependency
* remove `urlextract` dependency
* fix wrong documentation for `timestamp_differ`
* add container signatures to images build in ci pipeline
* add sbom to images build in ci pipeline
* `FieldManager` supports merging dictionaries

### Bugfix

* fix `confluent_kafka.store_offsets` if `last_valid_record` is `None`, can happen if a rebalancing happens
  before the first message was pulled.
* fix pseudonymizer cache metrics not updated
* fix incorrect timezones for log arrival time and delta time in input preprocessing
* fix `_get_value` in `FilterExpression` so that keys don't match on values
* fix `auto_rule_tester` to work with `LOGPREP_BYPASS_RULE_TREE` enabled
* fix `opensearch_output` not draining `message_backlog` on shutdown
* silence `FieldExists` warning in metrics when `LOGPREP_APPEND_MEASUREMENT_TO_EVENT` is active

## 14.0.0
### Breaking

* remove AutoRuleCorpusTester
* removes the option to use synchronous `bulk` or `parallel_bulk` operation in favor of `parallel_bulk` in `opensearch_output`
* reimplement error handling by introducing the option to configure an error output
  * if no error output is configured, failed event will be dropped

### Features

* adds health check endpoint to metrics on path `/health`
* changes helm chart to use new readiness check
* adds `healthcheck_timeout` option to all components to tweak the timeout of healthchecks
* adds `desired_cluster_status` option to opensearch output to signal healthy cluster status
* initially run health checks on setup for every configured component
* make `imagePullPolicy` configurable for helm chart deployments
* it is now possible to use Lucene compliant Filter Expressions
* make `terminationGracePeriodSeconds` configurable in helm chart values
* adds ability to configure error output
* adds option `default_op_type` to `opensearch_output` connector to set the default operation for indexing documents (default: index)
* adds option `max_chunk_bytes` to `opensearch_output` connector to set the maximum size of the request in bytes (default: 100MB)
* adds option `error_backlog_size` to logprep configuration to configure the queue size of the error queue
* the opensearch default index is now only used for processed events, errors will be written to the error output, if configured

### Improvements

* remove AutoRuleCorpusTester
* adds support for rust extension development
* adds prebuilt wheels for architectures `x86_64` on `manylinux` and `musllinux` based linux platforms to releases
* add manual how to use local images with minikube example setup to documentation
* move `Configuration` to top level of documentation
* add `CONTRIBUTING` file
* sets the default for `flush_timeout` and `send_timeout` in `kafka_output` connector to `0` seconds
* changed python base image for logprep to `bitnami/python` in cause of better CVE governance

### Bugfix

* ensure `logprep.abc.Component.Config` is immutable and can be applied multiple times
* remove lost callback reassign behavior from `kafka_input` connector
* remove manual commit option from `kafka_input` connector
* pin `mysql-connector-python` to >=9.1.0 to accommodate for CVE-2024-21272 and update `MySQLConnector` to work with the new version

## 13.1.2
### Bugfix

* fixes a bug not increasing but decreasing timeout throttle factor of ThrottlingQueue
* handle DecodeError and unexpected Exceptions on requests in `http_input` separately
* fixes unbound local error in http input connector

## 13.1.1
### Improvements

* adds ability to bypass the processing of events if there is no pipeline. This is useful for pure connector deployments.
* adds experimental feature to bypass the rule tree by setting `LOGPREP_BYPASS_RULE_TREE` environment variable

### Bugfix

* fixes a bug in the `http_output` used by the http generator, where the timeout parameter does only set the read_timeout not the write_timeout
* fixes a bug in the `http_input` not handling decode errors

## 13.1.0
### Features

* `pre_detector` now normalizes timestamps with configurable parameters timestamp_field, source_format, source_timezone and target_timezone
* `pre_detector` now writes tags in failure cases
* `ProcessingWarnings` now can write `tags` to the event
* add `timeout` parameter to logprep http generator to set the timeout in seconds for requests
* add primitive rate limiting to `http_input` connector

### Improvements

* switch to `uvloop` as default loop for the used threaded http uvicorn server
* switch to `httptools` as default http implementation for the used threaded http uvicorn server

### Bugfix

* remove redundant chart features for mounting secrets

## 13.0.1

### Improvements

* a result object was added to processors and pipelines
  * each processor returns an object including the processor name, generated extra_data, warnings
    and errors
  * the pipeline returns an object with the list of all processor result objects
* add kubernetes opensiem deployment example
* move quickstart setup to compose example

### Bugfix

* This release limits the mysql-connector-python dependency to have version less the 9

## 13.0.0

### Breaking

* This release limits the maximum python version to `3.12.3` because of the issue
[#612](https://github.com/fkie-cad/Logprep/issues/612).
* Remove `normalizer` processor, as it's functionality was replaced by the `grokker`, `timestamper` and `field_manager` processors
* Remove `elasticsearch_output` connector to reduce maintenance effort

### Features

* add a helm chart to install logprep in kubernetes based environments

### Improvements

* add documentation about behavior of the `timestamper` on `ISO8601` and `UNIX` time parsing
* add unit tests for helm chart templates
* add helm to github actions runner
* add helm chart release to release pipeline

### Bugfix

* fixes a bug where it could happen that a config value could be overwritten by a default in a later configuration in a multi source config scenario
* fixes a bug in the `field_manager` where extending a non list target leads to a processing failure
* fixes a bug in `pseudonymizer` where a missing regex_mapping from an existing config_file causes logprep to crash continuously

## 12.0.0

### Breaking

* `pseudonymizer` change rule config field `pseudonyms` to `mapping`
* `clusterer` change rule config field `target` to `source_fields`
* `generic_resolver` change rule config field `append_to_list` to `extend_target_list`
* `hyperscan_resolver` change rule config field `append_to_list` to `extend_target_list`
* `calculator` now adds the error tag `_calculator_missing_field_warning` to the events tag field instead of `_calculator_failure` in case of missing field in events
* `domain_label_extractor` now writes `_domain_label_extractor_missing_field_warning` tag to event tags in case of missing fields
* `geoip_enricher` now writes `_geoip_enricher_missing_field_warning` tag to event tags in case of missing fields
* `grokker` now writes `_grokker_missing_field_warning` tag to event tags instead of `_grokker_failure` in case of missing fields
* `requester` now writes `_requester_missing_field_warning` tag to event tags instead of `_requester_failure` in case of missing fields
* `timestamp_differ` now writes `_timestamp_differ_missing_field_warning` tag to event tags instead of `_timestamp_differ_failure` in case of missing fields
* `timestamper` now writes `_timestamper_missing_field_warning` tag to event tags instead of `_timestamper_failure` in case of missing fields
* rename `--thread_count` parameter to `--thread-count` in http generator
* removed `--report` parameter and feature from http generator
* when using `extend_target_list` in the `field manager`the ordering of the given source fields is now preserved
* logprep now exits with a negative exit code if pipeline restart fails 5 times
  * this was implemented because further restart behavior should be configured on level of a system init service or container orchestrating service like k8s
  * the `restart_count` parameter is configurable. If you want the old behavior back, you can set this parameter to a negative number
* logprep now exits with a exit code of 2 on configuration errors

### Features

* add UCL into the quickstart setup
* add logprep http output connector
* add pseudonymization tools to logprep -> see: `logprep pseudo --help`
* add `restart_count` parameter to configuration
* add option `mode` to `pseudonymizer` processor and to pseudonymization tools to chose the AES Mode for encryption and decryption
* add retry mechanism to opensearch parallel bulk, if opensearch returns 429 `rejected_execution_exception`

### Improvements

* remove logger from Components and Factory signatures
* align processor architecture to use methods like `write_to_target`, `add_field_to` and `get_dotted_field_value` when reading and writing from and to events
  * required substantial refactoring of the `hyperscan_resolver`, `generic_resolver` and `template_replacer`
* change `pseudonymizer`, `pre_detector`, `selective_extractor` processors and `pipeline` to handle `extra_data` the same way
* refactor `clusterer`, `pre_detector` and `pseudonymizer` processors and change `rule_tree` so that the processor do not require `process` override
  * required substantial refactoring of the `clusterer`
* handle missing fields in processors via `_handle_missing_fields` from the field_manager
* add `LogprepMPQueueListener` to outsource logging to a separate process
* add a single `Queuehandler` to root logger to ensure all logs were handled by `LogprepMPQueueListener`
* refactor `http_generator` to use a logprep http output connector
* ensure all `cached_properties` are populated during setup time

### Bugfix

* make `--username` and `--password` parameters optional in http generator
* fixes a bug where `FileNotFoundError` is raised during processing

## 11.3.0

### Features

* add gzip handling to `http_input` connector
* adds advanced logging configuration
  * add configurable log format
  * add configurable datetime formate in logs
  * makes `hostname` available in custom log formats
  * add fine grained log level configuration for every logger instance

### Improvements

* rename `logprep.event_generator` module to `logprep.generator`
* shorten logger instance names

### Bugfix

* fixes exposing OpenSearch/ElasticSearch stacktraces in log when errors happen by making loglevel configurable for loggers `opensearch` and `elasticsearch`
* fixes the logprep quickstart profile

## 11.2.1

### Bugfix

* fixes bug, that leads to spawning exporter http server always on localhost

## 11.2.0

### Features

* expose metrics via uvicorn webserver
  * makes all uvicorn configuration options possible
  * add security best practices to server configuration
* add following metrics to `http_input` connector
  * `nummer_of_http_requests`
  * `message_backlog_size`

### Bugfix

* fixes a bug in grokker rules, where common field prefixes wasn't possible
* fixes bug where missing key in credentials file leads to AttributeError

## 11.1.0

### Features

* new documentation part with security best practices which compiles to `user_manual/security/best_practices.html`
  * also comes with excel export functionality of given best practices
* add basic auth to http_input

### Bugfix

* fixes a bug in http connector leading to only first process working
* fixes the broken gracefull shutdown behaviour

## 11.0.1
### Bugfix

* fixes a bug where the pipeline index increases on every restart of a failed pipeline
* fixes closed log queue issue by run logging in an extra process

## 11.0.0
### Breaking

* configuration of Authentication for getters is now done by new introduced credentials file

### Features

* introducing an additional file to define the credentials for every configuration source
* retrieve oauth token automatically from different oauth endpoints
* retrieve configruation with mTLS authentication
* reimplementation of HTTP Input Connector with following Features:
  * Wildcard based HTTP Request routing
  * Regex based HTTP Request routing
  * Improvements in thread-based runtime
  * Configuration and possibility to add metadata

### Improvements

* remove `versioneer` dependency in favor of `setuptools-scm`

### Bugfix

* fix version string of release versions
* fix version string of container builds for feature branches
* fix merge of config versions for multiple configs


## v10.0.4
### Improvements

* refactor logprep build process and requirements management

### Bugfix

* fix `generic_adder` not creating new field from type `list`

## v10.0.3
### Bugfix
* fix loading of configuration inside the `AutoRuleCorpusTester` for `logprep test integration`
* fix auto rule tester (`test unit`), which was broken after adding support for multiple configuration files and resolving paths in configuration files

## v10.0.2
### Bugfix
* fix versioneer import
* fix logprep does not complain about missing PROMETHEUS_MULTIPROC_DIR

## v10.0.1
### Bugfix

* fix entrypoint in `setup.py` that corrupted the install


## v10.0.0
### Breaking

* reimplement the logprep CLI, see `logprep --help` for more information.
* remove feature to reload configuration by sending signal `SIGUSR1`
* remove feature to validate rules because it is already included in `logprep test config`

### Features

* add a `number_of_successful_writes` metric to the s3 connector, which counts how many events were successfully written to s3
* make the s3 connector work with the new `_write_backlog` method introduced by the `confluent_kafka` commit bugfix in v9.0.0
* add option to Opensearch Output Connector to use parallel bulk implementation (default is True)
* add feature to logprep to load config from multiple sources (files or uris)
* add feature to logprep to print the resulting configruation with `logprep print json|yaml <Path to config>` in json or yaml
* add an event generator that can send records to Kafka using data from a file or from Kafka
* add an event generator that can send records to a HTTP endpoint using data from local dataset

### Improvements

* a do nothing option do dummy output to ensure dummy does not fill memory
* make the s3 connector raise `FatalOutputError` instead of warnings
* make the s3 connector blocking by removing threading
* revert the change from v9.0.0 to always check the existence of a field for negated key-value based lucene filter expressions
* make store_custom in s3, opensearch and elasticsearch connector not call `batch_finished_callback` to prevent data loss that could be caused by partially processed events
* remove the `schema_and_rule_checker` module
* rewrite Logprep Configuration object see documentation for more details
* rewrite Runner
* delete MultiProcessingPipeline class to simplify multiprocesing
* add FDA to the quickstart setup
* bump versions for `fastapi` and `aiohttp` to address CVEs

### Bugfix

* make the s3 connector actually use the `max_retries` parameter
* fixed a bug which leads to a `FatalOutputError` on handling `CriticalInputError` in pipeline

## v9.0.3
### Breaking

### Features

* make `thread_count`, `queue_size` and `chunk_size` configurable for `parallel_bulk` in opensearch output connector

### Improvements

### Bugfix

* fix `parallel_bulk` implementation not delivering messages to opensearch

## v9.0.2

### Bugfix

* remove duplicate pseudonyms in extra outputs of pseudonymizer

## v9.0.1
### Breaking

### Features

### Improvements

* use parallel_bulk api for opensearch output connector

### Bugfix


## v9.0.0
### Breaking

* remove possibility to inject auth credentials via url string, because of the risk leaking credentials in logs
    - if you want to use basic auth, then you have to set the environment variables
        * :code:`LOGPREP_CONFIG_AUTH_USERNAME=<your_username>`
        * :code:`LOGPREP_CONFIG_AUTH_PASSWORD=<your_password>`
    - if you want to use oauth, then you have to set the environment variables
        * :code:`LOGPREP_CONFIG_AUTH_TOKEN=<your_token>`
        * :code:`LOGPREP_CONFIG_AUTH_METHOD=oauth`

### Features

### Improvements

* improve error message on empty rule filter
* reimplemented `pseudonymizer` processor
  - rewrote tests till 100% coverage
  - cleaned up code
  - reimplemented caching using pythons `lru_cache`
  - add cache metrics
  - removed `max_caching_days` config option
  - add `max_cached_pseudonymized_urls` config option which defaults to 1000
  - add lru caching for peudonymizatin of urls
* improve loading times for the rule tree by optimizing the rule segmentation and sorting
* add support for python 3.12 and remove support for python 3.9
* always check the existence of a field for negated key-value based lucene filter expressions
* add kafka exporter to quickstart setup

### Bugfix

* fix the rule tree parsing some rules incorrectly, potentially resulting in more matches
* fix `confluent_kafka` commit issue after kafka did some rebalancing, fixes also negative offsets

## v8.0.0
### Breaking

* reimplemented metrics so the former metrics configuration won't work anymore
* metric content changed and existent grafana dashboards will break
* new rule `id` could possibly break configurations if the same rule is used in both rule trees
  - can be fixed by adding a unique `id` to each rule or delete the possibly redundant rule

### Features

* add possibility to convert hex to int in `calculator` processor with new added function `from_hex`
* add metrics on rule level
* add grafana example dashboards under `examples/exampledata/config/grafana/dashboards`
* add new configuration field `id` for all rules to identify rules in metrics and logs
  - if no `id` is given, the `id` will be generated in a stable way
  - add verification of rule `id` uniqueness on processor level over both rule trees to ensure metrics are counted correctly on rule level

### Improvements

* reimplemented prometheus metrics exporter to provide gauges, histograms and counter metrics
* removed shared counter, because it is redundant to the metrics
* get exception stack trace by setting environment variable `DEBUG`

### Bugfix


## v7.0.0
### Breaking

* removed metric file target
* move kafka config options to `kafka_config` dictionary for `confluent_kafka_input` and `confluent_kafka_output` connectors

### Features

* add a preprocessor to enrich by systems env variables
* add option to define rules inline in pipeline config under processor configs `generic_rules` or `specific_rules`
* add option to `field_manager` to ignore missing source fields to suppress warnings and failure tags
* add ignore_missing_source_fields behavior to `calculator`, `concatenator`, `dissector`, `grokker`, `ip_informer`, `selective_extractor`
* kafka input connector
  - implemented manual commit behaviour if `enable.auto.commit: false`
  - implemented on_commit callback to check for errors during commit
  - implemented statistics callback to collect metrics from underlying librdkafka library
  - implemented per partition offset metrics
  - get logs and handle errors from underlying librdkafka library
* kafka output connector
  - implemented statistics callback to collect metrics from underlying librdkafka library
  - get logs and handle errors from underlying librdkafka library

### Improvements

* `pre_detector` processor now adds the field `creation_timestamp` to pre-detections.
It contains the time at which a pre-detection was created by the processor.
* add `prometheus` and `grafana` to the quickstart setup to support development
* provide confluent kafka test setup to run tests against a real kafka cluster

### Bugfix

* fix CVE-2023-37920 Removal of e-Tugra root certificate
* fix CVE-2023-43804 `Cookie` HTTP header isn't stripped on cross-origin redirects
* fix CVE-2023-37276 aiohttp.web.Application vulnerable to HTTP request smuggling via llhttp HTTP request parser

## v6.8.1
### Bugfix

* Fix writing time measurements into the event after the deleter has deleted the event. The bug only
happened when the `metrics.measure_time.append_to_event` configuration was set to `true`.

* Fix memory leak by removing the log aggregation capability

## v6.8.0
### Features

* Add option to repeat input documents for the following connectors: `DummyInput`, `JsonInput`,
`JsonlInput`. This enables easier debugging by introducing a continues input stream of documents.

### Bugfix

* Fix restarting of logprep every time the kafka input connector receives events that aren't valid
json documents. Now the documents will be written to the error output.
* Fix ProcessCounter to actually print counts periodically and not only once events are processed

## v6.7.0
### Improvements

* Print logprep warnings in the rule corpus tester only in the detailed reports instead of the
summary.

### Bugfix

* Fix error when writing too large documents into Opensearch/Elasticsearch
* Fix dissector pattern that end with a dissect, e.g `system_%{type}`
* Handle long-running grok pattern in the `Grokker` by introducing a timeout limit of one second
* Fix time handling: If no year is given assume the current year instead of 1900 and convert time
zone only once

## v6.6.0

### Improvements

* Replace rule_filter with lucene_filter in predetector output. The old internal logprep rule
representation is not present anymore in the predetector output, the name `rule_filter` will stay
in place of the `lucene_filter` name.
* 'amides' processor now stores confidence values of processed events in the `amides.confidence` field.
In case of positive detection results, rule attributions are now inserted in the `amides.attributions` field.

### Bugfix

* Fix lucene rule filter representation such that it is aligned with opensearch lucene query syntax
* Fix grok pattern `UNIXPATH` by internally converting `[[:alnum:]]` to `\w"`
* Fix overwriting of temporary tld-list with empty content

## v6.5.1
### Bugfix

* Fix creation of logprep temp dir
* Fix `dry_runner` to support extra outputs of the `selective_extractor`

## v6.5.0
### Improvements

* Make the `PROMETHEUS_MULTIPROC_DIR` environment variable optional, will default to
`/tmp/PROMETHEUS_MULTIPROC_DIR` if not given

### Bugfix

* All temp files will now be stored inside the systems default temp directory

## v6.4.0
### Improvements

* Bump `requests` to `>=2.31.0` to circumvent `CVE-2023-32681`
* Include a lucene representation of the rule filter into the predetector results. The
representation is not completely lucene compatible due to non-existing regex functionality.

### Bugfix

* Fix error handling of FieldManager if no mapped source field exists in the event.
* Fix Grokker such that only the first grok pattern match is applied instead of all matching
pattern
* Fix Grokker such that nested parentheses in oniguruma pattern are working (3 levels are supported
now)
* Fix Grokker such that two or more oniguruma can point to the same target. This ensures
grok-pattern compatibility with the normalizer and other grok tools

## v6.3.0
### Features

* Extend dissector such that it can trim characters around dissected field with `%{field-( )}`
notation.
* Extend timestamper such that it can take multiple source_formats. First format that matches
will be used, all following formats will be ignored

### Improvements

* Extend the `FieldManager` such that it can move/copy multiple source fields into multiple targets
inside one rule.

### Bugfix

* Fix error handling of missing source fields in grokker
* Fix using same output fields in list of grok pattern in grokker

## v6.2.0

### Features
* add `timestamper` processor to extract timestamp functionality from normalizer

### Improvements
* removed `arrow` dependency and depending features for performance reasons
  * switched to `datetime.strftime` syntax in `timestamp_differ`, `s3_output`, `elasticsearch_output` and `opensearch_output`
* encapsulate time related functionality in `logprep.util.time.TimeParser`


### Bugfix
* Fix missing default grok patterns in packaged logprep version


## v6.1.0

### Features

* Add `amides` processor to extends conventional rule matching by applying machine learning components
* Add `grokker` processor to extract grok functionality from normalizer
* `Normalizer` writes failure tags if nomalization fails
* Add `flush_timeout` to `opensearch` and `elasticsearch` outputs to ensure message delivery within a configurable period
* add `kafka_config` option to `confluent_kafka_input` and `confluent_kafka_output` connectors to provide additional config options to `librdkafka`

### Improvements

* Harmonize error messages and handling for processors and connectors
* Add ability to schedule periodic tasks to all components
* Improve performance of pipeline processing by switching form builtin `json` to `msgspec` in pipeline and kafka connectors
* Rewrite quickstart setup:
  * Remove logstash, replace elasticsearch by opensearch and use logprep opensearch connector to stick to reference architecture
  * Use kafka without zookeeper and switch to bitnami container images

### Bugfix

* Fix resetting processor caches in the `auto_rule_corpus_tester` by initializing all processors
between test cases.
* Fix processing of generic rules after there was an error inside the specific rules.
* Remove coordinate fields from results of the geoip enricher if one of them has `None` values

## v6.0.0

## Breaking

* Remove rules deprecations introduced in `v4.0.0`
* Changes rule language of `selective_extractor`, `pseudonymizer`, `pre_detector` to support multiple outputs

### Features

* Add `string_splitter` processor to split strings of variable length into lists
* Add `ip_informer` processor to enrich events with ip information
* Allow running the `Pipeline` in python without input/output connectors
* Add `auto_rule_corpus_tester` to test a whole rule corpus against defined expected outputs.
* Add shorthand for converting datatypes to `dissector` dissect pattern language
* Add support for multiple output connectors
* Apply processors multiple times until no new rule matches anymore. This enables applying rules on
results of previous rules.

### Improvements

* Bump `attrs` to `>=22.2.0` and delete redundant `min_len_validator`
* Specify the metric labels for connectors (add name, type and direction as labels)
* Rename metric names to clarify their meanings (`logprep_pipeline_number_of_warnings` to
`logprep_pipeline_sum_of_processor_warnings` and `logprep_pipeline_number_of_errors` to
`logprep_pipeline_sum_of_processor_errors`)

### Bugfix

* Fixes a bug that breaks templating config and rule files with environment variables if one or more variables are not set in environment
* Fixes a bug for `opensearch_output` and `elasticsearch_output` not handling authentication issues
* Fix metric `logprep_pipeline_number_of_processed_events` to actually count the processed events per pipeline
* Fix a bug for enrichment with environment variables. Variables must have one of the following prefixes now: `LOGPREP_`, `CI_`, `GITHUB_` or `PYTEST_`

### Improvements

* reimplements the `selective_extractor`

## v5.0.1

### Breaking

* drop support for python `3.6`, `3.7`, `3.8`
* change default prefix behavior on appending to strings of `dissector`

### Features

* Add an `http input connector` that spawns a uvicorn server which parses requests content to events.
* Add an `file input connector` that reads generic logfiles.
* Provide the possibility to consume lists, rules and configuration from files and http endpoints
* Add `requester` processor that enriches by making http requests with field values
* Add `calculator` processor to calculate with or without field values
* Make output subfields of the `geoip_enricher` configurable by introducing the rule config
`customize_target_subfields`
* Add a `timestamp_differ` processor that can parse two timestamps and calculate their respective time delta.
* Add `config_refresh_interval` configuration option to refresh the configuration on a given timedelta
* Add option to `dissector` to use a prefix pattern in dissect language for appending to strings and add the default behavior to append to strings without any prefixed separator

### Improvements

* Add support for python `3.10` and `3.11`
* Add option to submit a template with `list_search_base_path` config parameter in `list_comparison` processor
* Add functionality to `geoip_enricher` to download the geoip-database
* Add ability to use environment variables in rules and config
* Add list access including slicing to dotted field notation for getting values
* Add processor boilerplate generator to help adding new processors

### Bugfixes

* Fix count of `number_of_processed_events` metric in `input` connector. Will now only count actual
events.

## v4.0.0
### Breaking

* Splitting the general `connector` config into `input` and `output` to compose connector config independendly
* Removal of Deprecated Feature: HMAC-Options in the connector consumer options have to be
under the subkey `preprocessing` of the `input` processor
* Removal of Deprecated Feature: `delete` processor was renamed to `deleter`
* Rename `writing_output` connector to `jsonl_output`

### Features

* Add an opensearch output connector that can be used to write directly into opensearch.
* Add an elasticsearch output connector that can be used to write directly into elasticsearch.
* Split connector config into seperate config keys `input` and `output`
* Add preprocessing capabillities to all input connectors
* Add preprocessor for log_arrival_time
* Add preprocessor for log_arrival_timedelta
* Add metrics to connectors
* Add `concatenator` processor that can combine multiple source fields
* Add `dissector` processor that tokinizes messages into new or existing fields
* Add `key_checker` processor that checks if all dotted fields from a list are present in the event
* Add `field_manager` processor that copies or moves fields and merges lists
* Add ability to delete source fields to `concatenator`, `datetime_extractor`, `dissector`, `domain_label_extractor`, `domain_resolver`, `geoip_enricher` and `list_comparison`
* Add ability to overwrite target field to `datetime_extractor`, `domain_label_extractor`, `domain_resolver`, `geoip_enricher` and `list_comparison`

### Improvements
* Validate connector config on class level via attrs classes
* Implement a common interface to all connectors
* Refactor connector code
* Revise the documentation
* Add `sphinxcontrib.datatemplates` and `testcase-renderer` to docs
* Reimplement `get_dotted_field_value` helper method which should lead to increased performance
* Reimplement `dropper` processor code to improve performance

### Deprecations

#### Rule Language

* `datetime_extractor.datetime_field` is deprecated. Use `datetime_extractor.source_fields` as list instead.
* `datetime_extractor.destination_field` is deprecated. Use `datetime_extractor.target_field` instead.
* `delete` is deprecated. Use `deleter.delete` instead.
* `domain_label_extractor.target_field` is deprecated. Use `domain_label_extractor.source_fields` as list instead.
* `domain_label_extractor.output_field` is deprecated. Use `domain_label_extractor.target_field` instead.
* `domain_resolver.source_url_or_domain` is deprecated. Use `domain_resolver.source_fields` as list instead.
* `domain_resolver.output_field` is deprecated. Use `domain_resolver.target_field` instead.
* `drop` is deprecated. Use `dropper.drop` instead.
* `drop_full` is deprecated. Use `dropper.drop_full` instead.
* `geoip_enricher.source_ip` is deprecated. Use `geoip_enricher.source_fields` as list instead.
* `geoip_enricher.output_field` is deprecated. Use `geoip_enricher.target_field` instead.
* `label` is deprecated. Use `labeler.label` instead.
* `list_comparison.check_field` is deprecated. Use `list_comparison.source_fields` as list instead.
* `list_comparison.output_field` is deprecated. Use `list_comparison.target_field` instead.
* `pseudonymize` is deprecated. Use `pseudonymizer.pseudonyms` instead.
* `url_fields is` deprecated. Use `pseudonymizer.url_fields` instead.


### Bugfixes

* Fix resetting of some metric, e.g. `number_of_matches`.

### Breaking

## v3.3.0

### Features

* Normalizer can now write grok failure fields to an event when no grok pattern matches and if
`failure_target_field` is specified in the configuration

### Bugfixes

* Fix config validation of the preprocessor `version_info_target_field`.

## v3.2.0

### Features

* Add feature to automatically add version information to all events, configured via the
`connector > consumer > preprocessing` configuration
* Expose logprep and config version in metric targets
* Dry-Run accepts now a single json without brackets for input type `json`

### Improvements

* Move the config hmac options to the new subkey `preprocessing`, maintain backward compatibility,
but mark old version as deprecated.
* Make the generic adder write the SQL table to a file and load it from there instead of loading it
from the database for every process of the multiprocessing pipeline.
Furthermore, only connect to the SQL database on checking if the database table has changed and the
file is stale.
This reduces the SQL connections.
Before, there was permanently one connection per multiprocessing pipeline active and now there is
only one connection per Logprep instance active when accessing the database.

### Bugfixes

* Fix SelectiveExtractor output. The internal extracted list wasn't cleared between each event,
leading to duplication in the output of the processor. Now the events are cleared such that only
the result of the current event is returned.

## v3.1.0

### Features

* Add metric for mean processing time per event for the full pipeline, in addition to per processor

### Bugfixes

* Fix performance of the metrics tracking. Due to a store metrics statement at the wrong position
the logprep performance was dramatically decreased when tracking metrics was activated.
* Fix Auto Rule Tester which tried to access processor stats that do not exist anymore.

## v3.0.0

### Features

* Add ability to add fields from SQL database via GenericAdder
* Prometheus Exporter now exports also processor specific metrics
* Add `--version` cli argument to print the current logprep version, as well as the configuration
version if found

### Improvements

* Automatically release logprep on pypi
* Configure abstract dependencies for pypi releases
* Refactor domain resolver
* Refactor `processor_stats` to `metrics`. Metrics are now collected in separate dataclasses

### Bugfixes

* Fix processor initialization in auto rule tester
* Fix generation of RST-Docs

### Breaking

* Metrics refactoring:
  * The json output format of the previously known status_logger has changed
  * The configuration key word is now `metrics` instead of `status_logger`
  * The configuration for the time measurement is now part of the metrics configuration
  * The metrics tracking still includes values about how many warnings and errors happened, but
  not of what type. For that the regular logprep logging should be consolidated.

## v2.0.1

### Bugfixes

* Clear matching rules before processing in clusterer
* Add missing sphinxcontrib-mermaid in tox.ini

## v2.0.0

### Features

* Add generic processor interface `logprep.abc.processor.Processor`
* Add `delete` processor to be used with rules.
* Delete `donothing` processor
* Add `attrs` based `Config` classes for each processor
* Add validation of processor config in config class
* Make all processors using python `__slots__`
* Add `ProcessorRegistry` to register all processors
* Remove plugins feature
* Add `ProcessorConfiguration` as an adapter to create configuration for processors
* Remove all specific processor factories in favor of `logprep.processor.processor_factory.ProcessorFactory`
* Rewrite `ProcessorFactory`
* Automate processor configuration documentation
* generalize config parameter for using tld lists to `tld_lists` for `domain_resolver`, `domain_label_extractor`, `pseudonymizer`
* refactor `domain_resolver` to make code cleaner and increase test coverage

### Bugfixes

* remove `ujson` dependency because of CVE<|MERGE_RESOLUTION|>--- conflicted
+++ resolved
@@ -20,11 +20,9 @@
 - Fixed typo and broken link in documentation
 - Fixed assign_callback error in confluentkafka input
 - Fixed error logging in ` _get_configuration`, which caused the github checks to fail
-<<<<<<< HEAD
 - Resolved `mypy` errors in `BaseProcessorTestCase.` by ensuring `self.object` and `self.patchers` are not `None` before accessing attributes.
-=======
 - Fix domain resolver errors for invalid domains
->>>>>>> 762d7be6
+
 
 ## 16.1.0
 ### Deprecations
