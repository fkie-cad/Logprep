--- conflicted
+++ resolved
@@ -6,15 +6,13 @@
 ### Features
 
 ### Improvements
-<<<<<<< HEAD
+* add ng packages as namespace in dirs 'unit' and 'logprep' as preparation for new architecture implementation
+* add abstract EventMetaclass
+* implement KafkaInputMetadata
+
 * implement EventState class to manage the lifecycle of log events
 * integrate a finite state machine to control valid state transitions
 * support for both automatic and conditional (success-based) state transitions
-=======
-* add ng packages as namespace in dirs 'unit' and 'logprep' as preparation for new architecture implementation
-* add abstract EventMetaclass
-* implement KafkaInputMetadata
->>>>>>> 00619a51
 
 ### Bugfix
 
