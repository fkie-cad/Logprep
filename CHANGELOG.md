--- conflicted
+++ resolved
@@ -7,10 +7,8 @@
 
 ### Features
 
-<<<<<<< HEAD
-* add fine-grained logger configuration for OpenSearch/ElasticSearch libraries
 * add UCL into the Quickstart Setup
-=======
+
 ### Improvements
 
 * remove logger from Components and Factory signatures
@@ -27,7 +25,6 @@
   * add configurable datetime formate in logs
   * makes `hostname` available in custom log formats
   * add fine grained log level configuration for every logger instance
->>>>>>> 8329dbf0
 
 ### Improvements
 
