## Upcoming Changes

## next release
### Breaking

### Features

### Improvements

<<<<<<< HEAD
* add ErrorEvent class
=======

* add PseudonymEvent Class
* add SreEvent class
>>>>>>> 172afde1
* add LogEvent class
* implement abstract Event class to encapsulate event data, processing state, warnings, and errors
* integrate dotted field handling methods directly into Event, enabling structured field access and manipulation
* support event identity and hashability based on data, allowing usage in sets and as dictionary keys

* implement EventState class to manage the lifecycle of log events
* integrate a finite state machine to control valid state transitions

* add ng packages as namespace in dirs 'unit' and 'logprep' as preparation for new architecture implementation
* add abstract EventMetadata class and KafkaInputMetadata class

### Bugfix

## 17.0.0
### Breaking

* removed the deprecated kafka generator. The new generator previously available via the kafka2 CLI has been renamed to kafka.

### Features

* add `replacer` processor to replace substrings in fields using a syntax similar to the `dissector`
* add custom yaml tag `!include PATH_TO_YAML_FILE` that allows to include other yaml files.
* add custom yaml tags `!set_anchor ANCHOR_NAME` and `!load_anchor ANCHOR_NAME` that allow to use anchors across documents inside a file/stream.

### Improvements

* ensured that "_test.json" files are not loaded as rules
* introduce new logger `Config`
* refactor config refresh behavior from `logprep.runner` to `logprep.util.configuration`
* refactor config related metrics from `logprep.runner` to `logprep.util.configuration`
* added a log message for recovering config refresh mechanic from failing source

### Bugfix

* Fixed logging error in _revoke_callback() by adding error handling
* Fixed endless loading in logprep test config
* prevent the auto rule tester from loading rules directly defined inside the config, since they break the auto rule tester and can't have tests anyways
* Fixed typo and broken link in documentation
* Fixed assign_callback error in confluentkafka input
* Fixed error logging in ` _get_configuration`, which caused the github checks to fail
* Resolved `mypy` errors in `BaseProcessorTestCase.` by ensuring `self.object` and `self.patchers` are not `None` before accessing attributes.
* Fix domain resolver errors for invalid domains
* Fixed deprecation warnings caused by datetime when using Python >= 3.12
* Fixed timestamp and timezone mismatch issue
* Fixed a bug where config refresh interval was not reset to original interval after recovering from source related failures (i.e. http timeouts)
* Fixed inconsistent generator statistics report during multithreading by making it thread safe


## 16.1.0
### Deprecations

* the generator input config now uses target instead of the deprecated target_path.

### Features

* adds new config parameter `event_original_field` to http input which can be used to write the original event in a designated target field
* adds a new preprocessor `add_full_event_to_target_field` which adds the full event as an escaped string to a designated target field
* added a new confluent kafka generator, can be invoked with the kafka2 command
* added --verify option to the generate http command to activate ssl verification and possible set a certificate path

### Improvements

* reworked the http generator input class to general input class for http and confluent_kafka
* rewrote the input class into seperate classes including batcher, sender, fileloader, input
* reworked the generator http controller into a general generator controller
* updated documentation for the new generator

### Bugfix

* prevent restart timeout for pipelines to rise infinitely

## 16.0.0
### Breaking

* remove `hyperscan_resolver` processor because it is not significantly faster as the `generic_resolver` with enabled cache

### Features

* add support for rule files with suffix `.yaml`
* add a feature to the preprocessor `log_arrival_time_target_field` to backup the original content on a preexisting target parent field in case of errors during preprocessing


### Improvements

* removes `colorama` dependency
* reimplemented the rule loading mechanic
* removes `rstr` dependency
* add mypy to ci
* use official python image again and mitigate setuptools related CVE by uninstalling it system wide
* refactored code quality pipeline to apply DRY
* rewrote pre-detection tests

### Bugfix

* fixes a bug with lucene regex and parentheses
* fixes a conflict between lucene filter and the Crypto module
* fixes error in `_handle_warning_error` that broke up tags into characters if the original tag was not a list
* fixes bug in `OAuthClientCredentialsFlow` where the first request session was not closed and overwritten


## 15.1.0
### Breaking
### Features

* add multiarch container builds for AMD64 and ARM64

### Improvements
### Bugfix

## 15.0.0
### Breaking

* drop support for python 3.10 and add support for python 3.13
* `CriticalInputError` is raised when the input preprocessor values can't be set, this was so far only true
  for the hmac preprocessor, but is now also applied for all other preprocessors.
* fix `delimiter` typo in `StringSplitterRule` configuration
* removed the configuration `tld_lists` in `domain_resolver`, `domain_label_extractor` and `pseudonymizer` as
the list is now fixed inside the packaged logprep
* remove SQL feature from `generic_adder`, fields can only be added from rule config or from file
* use a single rule tree instead of a generic and a specific rule tree
* replace the `extend_target_list` parameter with `merge_with_target` for improved naming clarity
and functionality across `FieldManager` based processors (e.g., `FieldManager`, `Clusterer`,
`GenericAdder`).

### Features

* configuration of `initContainers` in logprep helm chart is now possible

### Improvements

* fix `requester` documentation
* replace `BaseException` with `Exception` for custom errors
* refactor `generic_resolver` to validate rules on startup instead of application of each rule
* regex pattern lists for the `generic_resolver` are pre-compiled
* regex matching from lists in the `generic_resolver` is cached
* matching in the `generic_resolver` can be case-insensitive
* rewrite the helper method `add_field_to` such that it always raises an `FieldExistsWarning` instead of return a bool.
* add new helper method `add_fields_to` to directly add multiple fields to one event
* refactored some processors to make use of the new helper methods
* add `pre-commit` hooks to the repository, install new dev dependency and run `pre-commit install` in the root dir
* the default `securityContext`for the pod is now configurable
* allow `TimeParser` to get the current time with a specified timezone instead of always using local time and setting the timezone to UTC
* remove `tldextract` dependency
* remove `urlextract` dependency
* fix wrong documentation for `timestamp_differ`
* add container signatures to images build in ci pipeline
* add sbom to images build in ci pipeline
* `FieldManager` supports merging dictionaries

### Bugfix

* fix `confluent_kafka.store_offsets` if `last_valid_record` is `None`, can happen if a rebalancing happens
  before the first message was pulled.
* fix pseudonymizer cache metrics not updated
* fix incorrect timezones for log arrival time and delta time in input preprocessing
* fix `_get_value` in `FilterExpression` so that keys don't match on values
* fix `auto_rule_tester` to work with `LOGPREP_BYPASS_RULE_TREE` enabled
* fix `opensearch_output` not draining `message_backlog` on shutdown
* silence `FieldExists` warning in metrics when `LOGPREP_APPEND_MEASUREMENT_TO_EVENT` is active

## 14.0.0
### Breaking

* remove AutoRuleCorpusTester
* removes the option to use synchronous `bulk` or `parallel_bulk` operation in favor of `parallel_bulk` in `opensearch_output`
* reimplement error handling by introducing the option to configure an error output
  * if no error output is configured, failed event will be dropped

### Features

* adds health check endpoint to metrics on path `/health`
* changes helm chart to use new readiness check
* adds `healthcheck_timeout` option to all components to tweak the timeout of healthchecks
* adds `desired_cluster_status` option to opensearch output to signal healthy cluster status
* initially run health checks on setup for every configured component
* make `imagePullPolicy` configurable for helm chart deployments
* it is now possible to use Lucene compliant Filter Expressions
* make `terminationGracePeriodSeconds` configurable in helm chart values
* adds ability to configure error output
* adds option `default_op_type` to `opensearch_output` connector to set the default operation for indexing documents (default: index)
* adds option `max_chunk_bytes` to `opensearch_output` connector to set the maximum size of the request in bytes (default: 100MB)
* adds option `error_backlog_size` to logprep configuration to configure the queue size of the error queue
* the opensearch default index is now only used for processed events, errors will be written to the error output, if configured

### Improvements

* remove AutoRuleCorpusTester
* adds support for rust extension development
* adds prebuilt wheels for architectures `x86_64` on `manylinux` and `musllinux` based linux platforms to releases
* add manual how to use local images with minikube example setup to documentation
* move `Configuration` to top level of documentation
* add `CONTRIBUTING` file
* sets the default for `flush_timeout` and `send_timeout` in `kafka_output` connector to `0` seconds
* changed python base image for logprep to `bitnami/python` in cause of better CVE governance

### Bugfix

* ensure `logprep.abc.Component.Config` is immutable and can be applied multiple times
* remove lost callback reassign behavior from `kafka_input` connector
* remove manual commit option from `kafka_input` connector
* pin `mysql-connector-python` to >=9.1.0 to accommodate for CVE-2024-21272 and update `MySQLConnector` to work with the new version

## 13.1.2
### Bugfix

* fixes a bug not increasing but decreasing timeout throttle factor of ThrottlingQueue
* handle DecodeError and unexpected Exceptions on requests in `http_input` separately
* fixes unbound local error in http input connector

## 13.1.1
### Improvements

* adds ability to bypass the processing of events if there is no pipeline. This is useful for pure connector deployments.
* adds experimental feature to bypass the rule tree by setting `LOGPREP_BYPASS_RULE_TREE` environment variable

### Bugfix

* fixes a bug in the `http_output` used by the http generator, where the timeout parameter does only set the read_timeout not the write_timeout
* fixes a bug in the `http_input` not handling decode errors

## 13.1.0
### Features

* `pre_detector` now normalizes timestamps with configurable parameters timestamp_field, source_format, source_timezone and target_timezone
* `pre_detector` now writes tags in failure cases
* `ProcessingWarnings` now can write `tags` to the event
* add `timeout` parameter to logprep http generator to set the timeout in seconds for requests
* add primitive rate limiting to `http_input` connector

### Improvements

* switch to `uvloop` as default loop for the used threaded http uvicorn server
* switch to `httptools` as default http implementation for the used threaded http uvicorn server

### Bugfix

* remove redundant chart features for mounting secrets

## 13.0.1

### Improvements

* a result object was added to processors and pipelines
  * each processor returns an object including the processor name, generated extra_data, warnings
    and errors
  * the pipeline returns an object with the list of all processor result objects
* add kubernetes opensiem deployment example
* move quickstart setup to compose example

### Bugfix

* This release limits the mysql-connector-python dependency to have version less the 9

## 13.0.0

### Breaking

* This release limits the maximum python version to `3.12.3` because of the issue
[#612](https://github.com/fkie-cad/Logprep/issues/612).
* Remove `normalizer` processor, as it's functionality was replaced by the `grokker`, `timestamper` and `field_manager` processors
* Remove `elasticsearch_output` connector to reduce maintenance effort

### Features

* add a helm chart to install logprep in kubernetes based environments

### Improvements

* add documentation about behavior of the `timestamper` on `ISO8601` and `UNIX` time parsing
* add unit tests for helm chart templates
* add helm to github actions runner
* add helm chart release to release pipeline

### Bugfix

* fixes a bug where it could happen that a config value could be overwritten by a default in a later configuration in a multi source config scenario
* fixes a bug in the `field_manager` where extending a non list target leads to a processing failure
* fixes a bug in `pseudonymizer` where a missing regex_mapping from an existing config_file causes logprep to crash continuously

## 12.0.0

### Breaking

* `pseudonymizer` change rule config field `pseudonyms` to `mapping`
* `clusterer` change rule config field `target` to `source_fields`
* `generic_resolver` change rule config field `append_to_list` to `extend_target_list`
* `hyperscan_resolver` change rule config field `append_to_list` to `extend_target_list`
* `calculator` now adds the error tag `_calculator_missing_field_warning` to the events tag field instead of `_calculator_failure` in case of missing field in events
* `domain_label_extractor` now writes `_domain_label_extractor_missing_field_warning` tag to event tags in case of missing fields
* `geoip_enricher` now writes `_geoip_enricher_missing_field_warning` tag to event tags in case of missing fields
* `grokker` now writes `_grokker_missing_field_warning` tag to event tags instead of `_grokker_failure` in case of missing fields
* `requester` now writes `_requester_missing_field_warning` tag to event tags instead of `_requester_failure` in case of missing fields
* `timestamp_differ` now writes `_timestamp_differ_missing_field_warning` tag to event tags instead of `_timestamp_differ_failure` in case of missing fields
* `timestamper` now writes `_timestamper_missing_field_warning` tag to event tags instead of `_timestamper_failure` in case of missing fields
* rename `--thread_count` parameter to `--thread-count` in http generator
* removed `--report` parameter and feature from http generator
* when using `extend_target_list` in the `field manager`the ordering of the given source fields is now preserved
* logprep now exits with a negative exit code if pipeline restart fails 5 times
  * this was implemented because further restart behavior should be configured on level of a system init service or container orchestrating service like k8s
  * the `restart_count` parameter is configurable. If you want the old behavior back, you can set this parameter to a negative number
* logprep now exits with a exit code of 2 on configuration errors

### Features

* add UCL into the quickstart setup
* add logprep http output connector
* add pseudonymization tools to logprep -> see: `logprep pseudo --help`
* add `restart_count` parameter to configuration
* add option `mode` to `pseudonymizer` processor and to pseudonymization tools to chose the AES Mode for encryption and decryption
* add retry mechanism to opensearch parallel bulk, if opensearch returns 429 `rejected_execution_exception`

### Improvements

* remove logger from Components and Factory signatures
* align processor architecture to use methods like `write_to_target`, `add_field_to` and `get_dotted_field_value` when reading and writing from and to events
  * required substantial refactoring of the `hyperscan_resolver`, `generic_resolver` and `template_replacer`
* change `pseudonymizer`, `pre_detector`, `selective_extractor` processors and `pipeline` to handle `extra_data` the same way
* refactor `clusterer`, `pre_detector` and `pseudonymizer` processors and change `rule_tree` so that the processor do not require `process` override
  * required substantial refactoring of the `clusterer`
* handle missing fields in processors via `_handle_missing_fields` from the field_manager
* add `LogprepMPQueueListener` to outsource logging to a separate process
* add a single `Queuehandler` to root logger to ensure all logs were handled by `LogprepMPQueueListener`
* refactor `http_generator` to use a logprep http output connector
* ensure all `cached_properties` are populated during setup time

### Bugfix

* make `--username` and `--password` parameters optional in http generator
* fixes a bug where `FileNotFoundError` is raised during processing

## 11.3.0

### Features

* add gzip handling to `http_input` connector
* adds advanced logging configuration
  * add configurable log format
  * add configurable datetime formate in logs
  * makes `hostname` available in custom log formats
  * add fine grained log level configuration for every logger instance

### Improvements

* rename `logprep.event_generator` module to `logprep.generator`
* shorten logger instance names

### Bugfix

* fixes exposing OpenSearch/ElasticSearch stacktraces in log when errors happen by making loglevel configurable for loggers `opensearch` and `elasticsearch`
* fixes the logprep quickstart profile

## 11.2.1

### Bugfix

* fixes bug, that leads to spawning exporter http server always on localhost

## 11.2.0

### Features

* expose metrics via uvicorn webserver
  * makes all uvicorn configuration options possible
  * add security best practices to server configuration
* add following metrics to `http_input` connector
  * `nummer_of_http_requests`
  * `message_backlog_size`

### Bugfix

* fixes a bug in grokker rules, where common field prefixes wasn't possible
* fixes bug where missing key in credentials file leads to AttributeError

## 11.1.0

### Features

* new documentation part with security best practices which compiles to `user_manual/security/best_practices.html`
  * also comes with excel export functionality of given best practices
* add basic auth to http_input

### Bugfix

* fixes a bug in http connector leading to only first process working
* fixes the broken gracefull shutdown behaviour

## 11.0.1
### Bugfix

* fixes a bug where the pipeline index increases on every restart of a failed pipeline
* fixes closed log queue issue by run logging in an extra process

## 11.0.0
### Breaking

* configuration of Authentication for getters is now done by new introduced credentials file

### Features

* introducing an additional file to define the credentials for every configuration source
* retrieve oauth token automatically from different oauth endpoints
* retrieve configruation with mTLS authentication
* reimplementation of HTTP Input Connector with following Features:
  * Wildcard based HTTP Request routing
  * Regex based HTTP Request routing
  * Improvements in thread-based runtime
  * Configuration and possibility to add metadata

### Improvements

* remove `versioneer` dependency in favor of `setuptools-scm`

### Bugfix

* fix version string of release versions
* fix version string of container builds for feature branches
* fix merge of config versions for multiple configs


## v10.0.4
### Improvements

* refactor logprep build process and requirements management

### Bugfix

* fix `generic_adder` not creating new field from type `list`

## v10.0.3
### Bugfix
* fix loading of configuration inside the `AutoRuleCorpusTester` for `logprep test integration`
* fix auto rule tester (`test unit`), which was broken after adding support for multiple configuration files and resolving paths in configuration files

## v10.0.2
### Bugfix
* fix versioneer import
* fix logprep does not complain about missing PROMETHEUS_MULTIPROC_DIR

## v10.0.1
### Bugfix

* fix entrypoint in `setup.py` that corrupted the install


## v10.0.0
### Breaking

* reimplement the logprep CLI, see `logprep --help` for more information.
* remove feature to reload configuration by sending signal `SIGUSR1`
* remove feature to validate rules because it is already included in `logprep test config`

### Features

* add a `number_of_successful_writes` metric to the s3 connector, which counts how many events were successfully written to s3
* make the s3 connector work with the new `_write_backlog` method introduced by the `confluent_kafka` commit bugfix in v9.0.0
* add option to Opensearch Output Connector to use parallel bulk implementation (default is True)
* add feature to logprep to load config from multiple sources (files or uris)
* add feature to logprep to print the resulting configruation with `logprep print json|yaml <Path to config>` in json or yaml
* add an event generator that can send records to Kafka using data from a file or from Kafka
* add an event generator that can send records to a HTTP endpoint using data from local dataset

### Improvements

* a do nothing option do dummy output to ensure dummy does not fill memory
* make the s3 connector raise `FatalOutputError` instead of warnings
* make the s3 connector blocking by removing threading
* revert the change from v9.0.0 to always check the existence of a field for negated key-value based lucene filter expressions
* make store_custom in s3, opensearch and elasticsearch connector not call `batch_finished_callback` to prevent data loss that could be caused by partially processed events
* remove the `schema_and_rule_checker` module
* rewrite Logprep Configuration object see documentation for more details
* rewrite Runner
* delete MultiProcessingPipeline class to simplify multiprocesing
* add FDA to the quickstart setup
* bump versions for `fastapi` and `aiohttp` to address CVEs

### Bugfix

* make the s3 connector actually use the `max_retries` parameter
* fixed a bug which leads to a `FatalOutputError` on handling `CriticalInputError` in pipeline

## v9.0.3
### Breaking

### Features

* make `thread_count`, `queue_size` and `chunk_size` configurable for `parallel_bulk` in opensearch output connector

### Improvements

### Bugfix

* fix `parallel_bulk` implementation not delivering messages to opensearch

## v9.0.2

### Bugfix

* remove duplicate pseudonyms in extra outputs of pseudonymizer

## v9.0.1
### Breaking

### Features

### Improvements

* use parallel_bulk api for opensearch output connector

### Bugfix


## v9.0.0
### Breaking

* remove possibility to inject auth credentials via url string, because of the risk leaking credentials in logs
    - if you want to use basic auth, then you have to set the environment variables
        * :code:`LOGPREP_CONFIG_AUTH_USERNAME=<your_username>`
        * :code:`LOGPREP_CONFIG_AUTH_PASSWORD=<your_password>`
    - if you want to use oauth, then you have to set the environment variables
        * :code:`LOGPREP_CONFIG_AUTH_TOKEN=<your_token>`
        * :code:`LOGPREP_CONFIG_AUTH_METHOD=oauth`

### Features

### Improvements

* improve error message on empty rule filter
* reimplemented `pseudonymizer` processor
  - rewrote tests till 100% coverage
  - cleaned up code
  - reimplemented caching using pythons `lru_cache`
  - add cache metrics
  - removed `max_caching_days` config option
  - add `max_cached_pseudonymized_urls` config option which defaults to 1000
  - add lru caching for peudonymizatin of urls
* improve loading times for the rule tree by optimizing the rule segmentation and sorting
* add support for python 3.12 and remove support for python 3.9
* always check the existence of a field for negated key-value based lucene filter expressions
* add kafka exporter to quickstart setup

### Bugfix

* fix the rule tree parsing some rules incorrectly, potentially resulting in more matches
* fix `confluent_kafka` commit issue after kafka did some rebalancing, fixes also negative offsets

## v8.0.0
### Breaking

* reimplemented metrics so the former metrics configuration won't work anymore
* metric content changed and existent grafana dashboards will break
* new rule `id` could possibly break configurations if the same rule is used in both rule trees
  - can be fixed by adding a unique `id` to each rule or delete the possibly redundant rule

### Features

* add possibility to convert hex to int in `calculator` processor with new added function `from_hex`
* add metrics on rule level
* add grafana example dashboards under `examples/exampledata/config/grafana/dashboards`
* add new configuration field `id` for all rules to identify rules in metrics and logs
  - if no `id` is given, the `id` will be generated in a stable way
  - add verification of rule `id` uniqueness on processor level over both rule trees to ensure metrics are counted correctly on rule level

### Improvements

* reimplemented prometheus metrics exporter to provide gauges, histograms and counter metrics
* removed shared counter, because it is redundant to the metrics
* get exception stack trace by setting environment variable `DEBUG`

### Bugfix


## v7.0.0
### Breaking

* removed metric file target
* move kafka config options to `kafka_config` dictionary for `confluent_kafka_input` and `confluent_kafka_output` connectors

### Features

* add a preprocessor to enrich by systems env variables
* add option to define rules inline in pipeline config under processor configs `generic_rules` or `specific_rules`
* add option to `field_manager` to ignore missing source fields to suppress warnings and failure tags
* add ignore_missing_source_fields behavior to `calculator`, `concatenator`, `dissector`, `grokker`, `ip_informer`, `selective_extractor`
* kafka input connector
  - implemented manual commit behaviour if `enable.auto.commit: false`
  - implemented on_commit callback to check for errors during commit
  - implemented statistics callback to collect metrics from underlying librdkafka library
  - implemented per partition offset metrics
  - get logs and handle errors from underlying librdkafka library
* kafka output connector
  - implemented statistics callback to collect metrics from underlying librdkafka library
  - get logs and handle errors from underlying librdkafka library

### Improvements

* `pre_detector` processor now adds the field `creation_timestamp` to pre-detections.
It contains the time at which a pre-detection was created by the processor.
* add `prometheus` and `grafana` to the quickstart setup to support development
* provide confluent kafka test setup to run tests against a real kafka cluster

### Bugfix

* fix CVE-2023-37920 Removal of e-Tugra root certificate
* fix CVE-2023-43804 `Cookie` HTTP header isn't stripped on cross-origin redirects
* fix CVE-2023-37276 aiohttp.web.Application vulnerable to HTTP request smuggling via llhttp HTTP request parser

## v6.8.1
### Bugfix

* Fix writing time measurements into the event after the deleter has deleted the event. The bug only
happened when the `metrics.measure_time.append_to_event` configuration was set to `true`.

* Fix memory leak by removing the log aggregation capability

## v6.8.0
### Features

* Add option to repeat input documents for the following connectors: `DummyInput`, `JsonInput`,
`JsonlInput`. This enables easier debugging by introducing a continues input stream of documents.

### Bugfix

* Fix restarting of logprep every time the kafka input connector receives events that aren't valid
json documents. Now the documents will be written to the error output.
* Fix ProcessCounter to actually print counts periodically and not only once events are processed

## v6.7.0
### Improvements

* Print logprep warnings in the rule corpus tester only in the detailed reports instead of the
summary.

### Bugfix

* Fix error when writing too large documents into Opensearch/Elasticsearch
* Fix dissector pattern that end with a dissect, e.g `system_%{type}`
* Handle long-running grok pattern in the `Grokker` by introducing a timeout limit of one second
* Fix time handling: If no year is given assume the current year instead of 1900 and convert time
zone only once

## v6.6.0

### Improvements

* Replace rule_filter with lucene_filter in predetector output. The old internal logprep rule
representation is not present anymore in the predetector output, the name `rule_filter` will stay
in place of the `lucene_filter` name.
* 'amides' processor now stores confidence values of processed events in the `amides.confidence` field.
In case of positive detection results, rule attributions are now inserted in the `amides.attributions` field.

### Bugfix

* Fix lucene rule filter representation such that it is aligned with opensearch lucene query syntax
* Fix grok pattern `UNIXPATH` by internally converting `[[:alnum:]]` to `\w"`
* Fix overwriting of temporary tld-list with empty content

## v6.5.1
### Bugfix

* Fix creation of logprep temp dir
* Fix `dry_runner` to support extra outputs of the `selective_extractor`

## v6.5.0
### Improvements

* Make the `PROMETHEUS_MULTIPROC_DIR` environment variable optional, will default to
`/tmp/PROMETHEUS_MULTIPROC_DIR` if not given

### Bugfix

* All temp files will now be stored inside the systems default temp directory

## v6.4.0
### Improvements

* Bump `requests` to `>=2.31.0` to circumvent `CVE-2023-32681`
* Include a lucene representation of the rule filter into the predetector results. The
representation is not completely lucene compatible due to non-existing regex functionality.

### Bugfix

* Fix error handling of FieldManager if no mapped source field exists in the event.
* Fix Grokker such that only the first grok pattern match is applied instead of all matching
pattern
* Fix Grokker such that nested parentheses in oniguruma pattern are working (3 levels are supported
now)
* Fix Grokker such that two or more oniguruma can point to the same target. This ensures
grok-pattern compatibility with the normalizer and other grok tools

## v6.3.0
### Features

* Extend dissector such that it can trim characters around dissected field with `%{field-( )}`
notation.
* Extend timestamper such that it can take multiple source_formats. First format that matches
will be used, all following formats will be ignored

### Improvements

* Extend the `FieldManager` such that it can move/copy multiple source fields into multiple targets
inside one rule.

### Bugfix

* Fix error handling of missing source fields in grokker
* Fix using same output fields in list of grok pattern in grokker

## v6.2.0

### Features
* add `timestamper` processor to extract timestamp functionality from normalizer

### Improvements
* removed `arrow` dependency and depending features for performance reasons
  * switched to `datetime.strftime` syntax in `timestamp_differ`, `s3_output`, `elasticsearch_output` and `opensearch_output`
* encapsulate time related functionality in `logprep.util.time.TimeParser`


### Bugfix
* Fix missing default grok patterns in packaged logprep version


## v6.1.0

### Features

* Add `amides` processor to extends conventional rule matching by applying machine learning components
* Add `grokker` processor to extract grok functionality from normalizer
* `Normalizer` writes failure tags if nomalization fails
* Add `flush_timeout` to `opensearch` and `elasticsearch` outputs to ensure message delivery within a configurable period
* add `kafka_config` option to `confluent_kafka_input` and `confluent_kafka_output` connectors to provide additional config options to `librdkafka`

### Improvements

* Harmonize error messages and handling for processors and connectors
* Add ability to schedule periodic tasks to all components
* Improve performance of pipeline processing by switching form builtin `json` to `msgspec` in pipeline and kafka connectors
* Rewrite quickstart setup:
  * Remove logstash, replace elasticsearch by opensearch and use logprep opensearch connector to stick to reference architecture
  * Use kafka without zookeeper and switch to bitnami container images

### Bugfix

* Fix resetting processor caches in the `auto_rule_corpus_tester` by initializing all processors
between test cases.
* Fix processing of generic rules after there was an error inside the specific rules.
* Remove coordinate fields from results of the geoip enricher if one of them has `None` values

## v6.0.0

## Breaking

* Remove rules deprecations introduced in `v4.0.0`
* Changes rule language of `selective_extractor`, `pseudonymizer`, `pre_detector` to support multiple outputs

### Features

* Add `string_splitter` processor to split strings of variable length into lists
* Add `ip_informer` processor to enrich events with ip information
* Allow running the `Pipeline` in python without input/output connectors
* Add `auto_rule_corpus_tester` to test a whole rule corpus against defined expected outputs.
* Add shorthand for converting datatypes to `dissector` dissect pattern language
* Add support for multiple output connectors
* Apply processors multiple times until no new rule matches anymore. This enables applying rules on
results of previous rules.

### Improvements

* Bump `attrs` to `>=22.2.0` and delete redundant `min_len_validator`
* Specify the metric labels for connectors (add name, type and direction as labels)
* Rename metric names to clarify their meanings (`logprep_pipeline_number_of_warnings` to
`logprep_pipeline_sum_of_processor_warnings` and `logprep_pipeline_number_of_errors` to
`logprep_pipeline_sum_of_processor_errors`)

### Bugfix

* Fixes a bug that breaks templating config and rule files with environment variables if one or more variables are not set in environment
* Fixes a bug for `opensearch_output` and `elasticsearch_output` not handling authentication issues
* Fix metric `logprep_pipeline_number_of_processed_events` to actually count the processed events per pipeline
* Fix a bug for enrichment with environment variables. Variables must have one of the following prefixes now: `LOGPREP_`, `CI_`, `GITHUB_` or `PYTEST_`

### Improvements

* reimplements the `selective_extractor`

## v5.0.1

### Breaking

* drop support for python `3.6`, `3.7`, `3.8`
* change default prefix behavior on appending to strings of `dissector`

### Features

* Add an `http input connector` that spawns a uvicorn server which parses requests content to events.
* Add an `file input connector` that reads generic logfiles.
* Provide the possibility to consume lists, rules and configuration from files and http endpoints
* Add `requester` processor that enriches by making http requests with field values
* Add `calculator` processor to calculate with or without field values
* Make output subfields of the `geoip_enricher` configurable by introducing the rule config
`customize_target_subfields`
* Add a `timestamp_differ` processor that can parse two timestamps and calculate their respective time delta.
* Add `config_refresh_interval` configuration option to refresh the configuration on a given timedelta
* Add option to `dissector` to use a prefix pattern in dissect language for appending to strings and add the default behavior to append to strings without any prefixed separator

### Improvements

* Add support for python `3.10` and `3.11`
* Add option to submit a template with `list_search_base_path` config parameter in `list_comparison` processor
* Add functionality to `geoip_enricher` to download the geoip-database
* Add ability to use environment variables in rules and config
* Add list access including slicing to dotted field notation for getting values
* Add processor boilerplate generator to help adding new processors

### Bugfixes

* Fix count of `number_of_processed_events` metric in `input` connector. Will now only count actual
events.

## v4.0.0
### Breaking

* Splitting the general `connector` config into `input` and `output` to compose connector config independendly
* Removal of Deprecated Feature: HMAC-Options in the connector consumer options have to be
under the subkey `preprocessing` of the `input` processor
* Removal of Deprecated Feature: `delete` processor was renamed to `deleter`
* Rename `writing_output` connector to `jsonl_output`

### Features

* Add an opensearch output connector that can be used to write directly into opensearch.
* Add an elasticsearch output connector that can be used to write directly into elasticsearch.
* Split connector config into seperate config keys `input` and `output`
* Add preprocessing capabillities to all input connectors
* Add preprocessor for log_arrival_time
* Add preprocessor for log_arrival_timedelta
* Add metrics to connectors
* Add `concatenator` processor that can combine multiple source fields
* Add `dissector` processor that tokinizes messages into new or existing fields
* Add `key_checker` processor that checks if all dotted fields from a list are present in the event
* Add `field_manager` processor that copies or moves fields and merges lists
* Add ability to delete source fields to `concatenator`, `datetime_extractor`, `dissector`, `domain_label_extractor`, `domain_resolver`, `geoip_enricher` and `list_comparison`
* Add ability to overwrite target field to `datetime_extractor`, `domain_label_extractor`, `domain_resolver`, `geoip_enricher` and `list_comparison`

### Improvements
* Validate connector config on class level via attrs classes
* Implement a common interface to all connectors
* Refactor connector code
* Revise the documentation
* Add `sphinxcontrib.datatemplates` and `testcase-renderer` to docs
* Reimplement `get_dotted_field_value` helper method which should lead to increased performance
* Reimplement `dropper` processor code to improve performance

### Deprecations

#### Rule Language

* `datetime_extractor.datetime_field` is deprecated. Use `datetime_extractor.source_fields` as list instead.
* `datetime_extractor.destination_field` is deprecated. Use `datetime_extractor.target_field` instead.
* `delete` is deprecated. Use `deleter.delete` instead.
* `domain_label_extractor.target_field` is deprecated. Use `domain_label_extractor.source_fields` as list instead.
* `domain_label_extractor.output_field` is deprecated. Use `domain_label_extractor.target_field` instead.
* `domain_resolver.source_url_or_domain` is deprecated. Use `domain_resolver.source_fields` as list instead.
* `domain_resolver.output_field` is deprecated. Use `domain_resolver.target_field` instead.
* `drop` is deprecated. Use `dropper.drop` instead.
* `drop_full` is deprecated. Use `dropper.drop_full` instead.
* `geoip_enricher.source_ip` is deprecated. Use `geoip_enricher.source_fields` as list instead.
* `geoip_enricher.output_field` is deprecated. Use `geoip_enricher.target_field` instead.
* `label` is deprecated. Use `labeler.label` instead.
* `list_comparison.check_field` is deprecated. Use `list_comparison.source_fields` as list instead.
* `list_comparison.output_field` is deprecated. Use `list_comparison.target_field` instead.
* `pseudonymize` is deprecated. Use `pseudonymizer.pseudonyms` instead.
* `url_fields is` deprecated. Use `pseudonymizer.url_fields` instead.


### Bugfixes

* Fix resetting of some metric, e.g. `number_of_matches`.

### Breaking

## v3.3.0

### Features

* Normalizer can now write grok failure fields to an event when no grok pattern matches and if
`failure_target_field` is specified in the configuration

### Bugfixes

* Fix config validation of the preprocessor `version_info_target_field`.

## v3.2.0

### Features

* Add feature to automatically add version information to all events, configured via the
`connector > consumer > preprocessing` configuration
* Expose logprep and config version in metric targets
* Dry-Run accepts now a single json without brackets for input type `json`

### Improvements

* Move the config hmac options to the new subkey `preprocessing`, maintain backward compatibility,
but mark old version as deprecated.
* Make the generic adder write the SQL table to a file and load it from there instead of loading it
from the database for every process of the multiprocessing pipeline.
Furthermore, only connect to the SQL database on checking if the database table has changed and the
file is stale.
This reduces the SQL connections.
Before, there was permanently one connection per multiprocessing pipeline active and now there is
only one connection per Logprep instance active when accessing the database.

### Bugfixes

* Fix SelectiveExtractor output. The internal extracted list wasn't cleared between each event,
leading to duplication in the output of the processor. Now the events are cleared such that only
the result of the current event is returned.

## v3.1.0

### Features

* Add metric for mean processing time per event for the full pipeline, in addition to per processor

### Bugfixes

* Fix performance of the metrics tracking. Due to a store metrics statement at the wrong position
the logprep performance was dramatically decreased when tracking metrics was activated.
* Fix Auto Rule Tester which tried to access processor stats that do not exist anymore.

## v3.0.0

### Features

* Add ability to add fields from SQL database via GenericAdder
* Prometheus Exporter now exports also processor specific metrics
* Add `--version` cli argument to print the current logprep version, as well as the configuration
version if found

### Improvements

* Automatically release logprep on pypi
* Configure abstract dependencies for pypi releases
* Refactor domain resolver
* Refactor `processor_stats` to `metrics`. Metrics are now collected in separate dataclasses

### Bugfixes

* Fix processor initialization in auto rule tester
* Fix generation of RST-Docs

### Breaking

* Metrics refactoring:
  * The json output format of the previously known status_logger has changed
  * The configuration key word is now `metrics` instead of `status_logger`
  * The configuration for the time measurement is now part of the metrics configuration
  * The metrics tracking still includes values about how many warnings and errors happened, but
  not of what type. For that the regular logprep logging should be consolidated.

## v2.0.1

### Bugfixes

* Clear matching rules before processing in clusterer
* Add missing sphinxcontrib-mermaid in tox.ini

## v2.0.0

### Features

* Add generic processor interface `logprep.abc.processor.Processor`
* Add `delete` processor to be used with rules.
* Delete `donothing` processor
* Add `attrs` based `Config` classes for each processor
* Add validation of processor config in config class
* Make all processors using python `__slots__`
* Add `ProcessorRegistry` to register all processors
* Remove plugins feature
* Add `ProcessorConfiguration` as an adapter to create configuration for processors
* Remove all specific processor factories in favor of `logprep.processor.processor_factory.ProcessorFactory`
* Rewrite `ProcessorFactory`
* Automate processor configuration documentation
* generalize config parameter for using tld lists to `tld_lists` for `domain_resolver`, `domain_label_extractor`, `pseudonymizer`
* refactor `domain_resolver` to make code cleaner and increase test coverage

### Bugfixes

* remove `ujson` dependency because of CVE<|MERGE_RESOLUTION|>--- conflicted
+++ resolved
@@ -7,13 +7,9 @@
 
 ### Improvements
 
-<<<<<<< HEAD
 * add ErrorEvent class
-=======
-
 * add PseudonymEvent Class
 * add SreEvent class
->>>>>>> 172afde1
 * add LogEvent class
 * implement abstract Event class to encapsulate event data, processing state, warnings, and errors
 * integrate dotted field handling methods directly into Event, enabling structured field access and manipulation
