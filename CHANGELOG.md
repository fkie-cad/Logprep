--- conflicted
+++ resolved
@@ -19,12 +19,8 @@
 ### Bugfix
 * fixes a bug with lucene regex and parentheses
 * fixes a conflict between lucene filter and the Crypto module
-<<<<<<< HEAD
-* fixes error in `_handle_warning_error` that broke up tags into characters if the original tag was not a list
-=======
 * fixes error in `_handle_warning_error` that broke up tags into characters if the original tag was not a list 
 * fixes bug in `OAuthClientCredentialsFlow` where the first request session was not closed and overwritten 
->>>>>>> 05b5e4b8
 
 ## 15.1.0
 ### Breaking
