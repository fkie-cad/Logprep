## Upcoming Changes

### Breaking

* Removal of Deprecated Feature: HMAC-Options in the connector consumer options have to be 
under the subkey `preprocessing`

## Next Release

### Features

<<<<<<< HEAD
* Add an elasticsearch output connector that can be used to write directly into elasticsearch.
* Add a connector that combines a confluentkafka input and an elasticsearch output. 

### Improvements

* Internally separated confluentkafka connector into an input and output connector, so that it is possible to combine those with other inputs and outputs.
=======
* Add feature to automatically add version information to all events, configured via the 
`connector > consumer > preprocessing` configuration
* Expose logprep and config version in metric targets

### Improvements

* Move the config hmac options to the new subkey `preprocessing`, maintain backward compatibility, 
but mark old version as deprecated.
* Make the generic adder write the SQL table to a file and load it from there instead of loading it 
from the database for every process of the multiprocessing pipeline.
Furthermore, only connect to the SQL database on checking if the database table has changed and the 
file is stale.
This reduces the SQL connections.
Before, there was permanently one connection per multiprocessing pipeline active and now there is 
only one connection per Logprep instance active when accessing the database. 
>>>>>>> 3e8111de

### Bugfixes

* Fix SelectiveExtractor output. The internal extracted list wasn't cleared between each event, 
leading to duplication in the output of the processor. Now the events are cleared such that only
the result of the current event is returned.

### Breaking

## v3.1.0

### Features

* Add metric for mean processing time per event for the full pipeline, in addition to per processor

### Bugfixes

* Fix performance of the metrics tracking. Due to a store metrics statement at the wrong position
the logprep performance was dramatically decreased when tracking metrics was activated.
* Fix Auto Rule Tester which tried to access processor stats that do not exist anymore. 

## v3.0.0

### Features

* Add ability to add fields from SQL database via GenericAdder
* Prometheus Exporter now exports also processor specific metrics
* Add `--version` cli argument to print the current logprep version, as well as the configuration
version if found

### Improvements

* Automatically release logprep on pypi
* Configure abstract dependencies for pypi releases
* Refactor domain resolver
* Refactor `processor_stats` to `metrics`. Metrics are now collected in separate dataclasses

### Bugfixes

* Fix processor initialization in auto rule tester
* Fix generation of RST-Docs

### Breaking 

* Metrics refactoring: 
  * The json output format of the previously known status_logger has changed
  * The configuration key word is now `metrics` instead of `status_logger`
  * The configuration for the time measurement is now part of the metrics configuration
  * The metrics tracking still includes values about how many warnings and errors happened, but 
  not of what type. For that the regular logprep logging should be consolidated.

## v2.0.1

### Bugfixes

* Clear matching rules before processing in clusterer
* Add missing sphinxcontrib-mermaid in tox.ini

## v2.0.0

### Features

* Add generic processor interface `logprep.abc.processor.Processor`
* Add `delete` processor to be used with rules.
* Delete `donothing` processor
* Add `attrs` based `Config` classes for each processor
* Add validation of processor config in config class
* Make all processors using python `__slots__`
* Add `ProcessorRegistry` to register all processors
* Remove plugins feature
* Add `ProcessorConfiguration` as an adapter to create configuration for processors
* Remove all specific processor factories in favor of `logprep.processor.processor_factory.ProcessorFactory`
* Rewrite `ProcessorFactory`
* Automate processor configuration documentation
* generalize config parameter for using tld lists to `tld_lists` for `domain_resolver`, `domain_label_extractor`, `pseudonymizer`
* refactor `domain_resolver` to make code cleaner and increase test coverage

### Bugfixes

* remove `ujson` dependency because of CVE
<|MERGE_RESOLUTION|>--- conflicted
+++ resolved
@@ -9,17 +9,11 @@
 
 ### Features
 
-<<<<<<< HEAD
-* Add an elasticsearch output connector that can be used to write directly into elasticsearch.
-* Add a connector that combines a confluentkafka input and an elasticsearch output. 
-
-### Improvements
-
-* Internally separated confluentkafka connector into an input and output connector, so that it is possible to combine those with other inputs and outputs.
-=======
 * Add feature to automatically add version information to all events, configured via the 
 `connector > consumer > preprocessing` configuration
 * Expose logprep and config version in metric targets
+* Add an elasticsearch output connector that can be used to write directly into elasticsearch.
+* Add a connector that combines a confluentkafka input and an elasticsearch output.
 
 ### Improvements
 
@@ -32,7 +26,8 @@
 This reduces the SQL connections.
 Before, there was permanently one connection per multiprocessing pipeline active and now there is 
 only one connection per Logprep instance active when accessing the database. 
->>>>>>> 3e8111de
+* Internally separate confluentkafka connector into an input and output connector,
+so that it is possible to combine those with other inputs and outputs.
 
 ### Bugfixes
 
