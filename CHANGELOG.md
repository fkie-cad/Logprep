--- conflicted
+++ resolved
@@ -5,11 +5,8 @@
 ### Improvements
 ### Bugfix
 
-<<<<<<< HEAD
+* Fix creation of logprep temp dir 
 * Fix `dry_runner` to support extra outputs of the `selective_extractor`
-=======
-* Fix creation of logprep temp dir 
->>>>>>> 46b3c398
 
 ## v6.5.0
 ### Improvements
