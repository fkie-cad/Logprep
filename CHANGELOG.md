## Upcoming Changes

## next release
### Features
### Improvements
### Bugfix

* Fix error when writing too large documents into Opensearch/Elasticsearch
<<<<<<< HEAD
* Handle long-running grok pattern in the `Grokker` by introducing a timeout limit of one second  
=======
* Fix dissector pattern that end with a dissect, e.g `system_%{type}`
>>>>>>> ed467e25

## v6.6.0


### Improvements

* Replace rule_filter with lucene_filter in predetector output. The old internal logprep rule 
representation is not present anymore in the predetector output, the name `rule_filter` will stay
in place of the `lucene_filter` name.
* 'amides' processor now stores confidence values of processed events in the `amides.confidence` field.
In case of positive detection results, rule attributions are now inserted in the `amides.attributions` field.

### Bugfix

* Fix lucene rule filter representation such that it is aligned with opensearch lucene query syntax
* Fix grok pattern `UNIXPATH` by internally converting `[[:alnum:]]` to `\w"`
* Fix overwriting of temporary tld-list with empty content

## v6.5.1
### Bugfix

* Fix creation of logprep temp dir 
* Fix `dry_runner` to support extra outputs of the `selective_extractor`

## v6.5.0
### Improvements

* Make the `PROMETHEUS_MULTIPROC_DIR` environment variable optional, will default to
`/tmp/PROMETHEUS_MULTIPROC_DIR` if not given

### Bugfix

* All temp files will now be stored inside the systems default temp directory 

## v6.4.0
### Improvements

* Bump `requests` to `>=2.31.0` to circumvent `CVE-2023-32681`
* Include a lucene representation of the rule filter into the predetector results. The
representation is not completely lucene compatible due to non-existing regex functionality.
* Remove direct dependency of `python-dateutil`

### Bugfix

* Fix error handling of FieldManager if no mapped source field exists in the event.
* Fix Grokker such that only the first grok pattern match is applied instead of all matching
pattern
* Fix Grokker such that nested parentheses in oniguruma pattern are working (3 levels are supported
now)
* Fix Grokker such that two or more oniguruma can point to the same target. This ensures
grok-pattern compatibility with the normalizer and other grok tools

## v6.3.0
### Features

* Extend dissector such that it can trim characters around dissected field with `%{field-( )}`
notation.
* Extend timestamper such that it can take multiple source_formats. First format that matches
will be used, all following formats will be ignored
 
### Improvements

* Extend the `FieldManager` such that it can move/copy multiple source fields into multiple targets
inside one rule.

### Bugfix

* Fix error handling of missing source fields in grokker
* Fix using same output fields in list of grok pattern in grokker

## v6.2.0

### Features
* add `timestamper` processor to extract timestamp functionality from normalizer

### Improvements
* removed `arrow` dependency and depending features for performance reasons
  * switched to `datetime.strftime` syntax in `timestamp_differ`, `s3_output`, `elasticsearch_output` and `opensearch_output`
* encapsulate time related functionality in `logprep.util.time.TimeParser`


### Bugfix
* Fix missing default grok patterns in packaged logprep version


## v6.1.0

### Features

* Add `amides` processor to extends conventional rule matching by applying machine learning components
* Add `grokker` processor to extract grok functionality from normalizer
* `Normalizer` writes failure tags if nomalization fails
* Add `flush_timeout` to `opensearch` and `elasticsearch` outputs to ensure message delivery within a configurable period
* add `kafka_config` option to `confluent_kafka_input` and `confluent_kafka_output` connectors to provide additional config options to `librdkafka`

### Improvements

* Harmonize error messages and handling for processors and connectors
* Add ability to schedule periodic tasks to all components
* Improve performance of pipeline processing by switching form builtin `json` to `msgspec` in pipeline and kafka connectors
* Rewrite quickstart setup:
  * Remove logstash, replace elasticsearch by opensearch and use logprep opensearch connector to stick to reference architecture
  * Use kafka without zookeeper and switch to bitnami container images

### Bugfix

* Fix resetting processor caches in the `auto_rule_corpus_tester` by initializing all processors
between test cases.
* Fix processing of generic rules after there was an error inside the specific rules.
* Remove coordinate fields from results of the geoip enricher if one of them has `None` values

## v6.0.0

## Breaking

* Remove rules deprecations introduced in `v4.0.0`
* Changes rule language of `selective_extractor`, `pseudonymizer`, `pre_detector` to support multiple outputs

### Features

* Add `string_splitter` processor to split strings of variable length into lists
* Add `ip_informer` processor to enrich events with ip information
* Allow running the `Pipeline` in python without input/output connectors
* Add `auto_rule_corpus_tester` to test a whole rule corpus against defined expected outputs.
* Add shorthand for converting datatypes to `dissector` dissect pattern language
* Add support for multiple output connectors
* Apply processors multiple times until no new rule matches anymore. This enables applying rules on 
results of previous rules.

### Improvements

* Bump `attrs` to `>=22.2.0` and delete redundant `min_len_validator`
* Specify the metric labels for connectors (add name, type and direction as labels)
* Rename metric names to clarify their meanings (`logprep_pipeline_number_of_warnings` to
`logprep_pipeline_sum_of_processor_warnings` and `logprep_pipeline_number_of_errors` to
`logprep_pipeline_sum_of_processor_errors`)

### Bugfix

* Fixes a bug that breaks templating config and rule files with environment variables if one or more variables are not set in environment
* Fixes a bug for `opensearch_output` and `elasticsearch_output` not handling authentication issues
* Fix metric `logprep_pipeline_number_of_processed_events` to actually count the processed events per pipeline
* Fix a bug for enrichment with environment variables. Variables must have one of the following prefixes now: `LOGPREP_`, `CI_`, `GITHUB_` or `PYTEST_`

### Improvements

* reimplements the `selective_extractor`

## v5.0.1

### Breaking

* drop support for python `3.6`, `3.7`, `3.8`
* change default prefix behavior on appending to strings of `dissector`

### Features

* Add an `http input connector` that spawns a uvicorn server which parses requests content to events.
* Add an `file input connector` that reads generic logfiles.
* Provide the possibility to consume lists, rules and configuration from files and http endpoints
* Add `requester` processor that enriches by making http requests with field values
* Add `calculator` processor to calculate with or without field values
* Make output subfields of the `geoip_enricher` configurable by introducing the rule config
`customize_target_subfields`
* Add a `timestamp_differ` processor that can parse two timestamps and calculate their respective time delta.
* Add `config_refresh_interval` configuration option to refresh the configuration on a given timedelta
* Add option to `dissector` to use a prefix pattern in dissect language for appending to strings and add the default behavior to append to strings without any prefixed separator

### Improvements

* Add support for python `3.10` and `3.11`
* Add option to submit a template with `list_search_base_path` config parameter in `list_comparison` processor
* Add functionality to `geoip_enricher` to download the geoip-database
* Add ability to use environment variables in rules and config
* Add list access including slicing to dotted field notation for getting values
* Add processor boilerplate generator to help adding new processors

### Bugfixes

* Fix count of `number_of_processed_events` metric in `input` connector. Will now only count actual
events.

## v4.0.0
### Breaking

* Splitting the general `connector` config into `input` and `output` to compose connector config independendly
* Removal of Deprecated Feature: HMAC-Options in the connector consumer options have to be 
under the subkey `preprocessing` of the `input` processor
* Removal of Deprecated Feature: `delete` processor was renamed to `deleter`
* Rename `writing_output` connector to `jsonl_output`

### Features

* Add an opensearch output connector that can be used to write directly into opensearch.
* Add an elasticsearch output connector that can be used to write directly into elasticsearch.
* Split connector config into seperate config keys `input` and `output`
* Add preprocessing capabillities to all input connectors
* Add preprocessor for log_arrival_time
* Add preprocessor for log_arrival_timedelta
* Add metrics to connectors
* Add `concatenator` processor that can combine multiple source fields
* Add `dissector` processor that tokinizes messages into new or existing fields
* Add `key_checker` processor that checks if all dotted fields from a list are present in the event
* Add `field_manager` processor that copies or moves fields and merges lists
* Add ability to delete source fields to `concatenator`, `datetime_extractor`, `dissector`, `domain_label_extractor`, `domain_resolver`, `geoip_enricher` and `list_comparison`
* Add ability to overwrite target field to `datetime_extractor`, `domain_label_extractor`, `domain_resolver`, `geoip_enricher` and `list_comparison`

### Improvements
* Validate connector config on class level via attrs classes
* Implement a common interface to all connectors
* Refactor connector code
* Revise the documentation
* Add `sphinxcontrib.datatemplates` and `testcase-renderer` to docs
* Reimplement `get_dotted_field_value` helper method which should lead to increased performance
* Reimplement `dropper` processor code to improve performance

### Deprecations

#### Rule Language

* `datetime_extractor.datetime_field` is deprecated. Use `datetime_extractor.source_fields` as list instead.
* `datetime_extractor.destination_field` is deprecated. Use `datetime_extractor.target_field` instead.
* `delete` is deprecated. Use `deleter.delete` instead.
* `domain_label_extractor.target_field` is deprecated. Use `domain_label_extractor.source_fields` as list instead.
* `domain_label_extractor.output_field` is deprecated. Use `domain_label_extractor.target_field` instead.
* `domain_resolver.source_url_or_domain` is deprecated. Use `domain_resolver.source_fields` as list instead.
* `domain_resolver.output_field` is deprecated. Use `domain_resolver.target_field` instead.
* `drop` is deprecated. Use `dropper.drop` instead.
* `drop_full` is deprecated. Use `dropper.drop_full` instead.
* `geoip_enricher.source_ip` is deprecated. Use `geoip_enricher.source_fields` as list instead.
* `geoip_enricher.output_field` is deprecated. Use `geoip_enricher.target_field` instead.
* `label` is deprecated. Use `labeler.label` instead.
* `list_comparison.check_field` is deprecated. Use `list_comparison.source_fields` as list instead.
* `list_comparison.output_field` is deprecated. Use `list_comparison.target_field` instead.
* `pseudonymize` is deprecated. Use `pseudonymizer.pseudonyms` instead.
* `url_fields is` deprecated. Use `pseudonymizer.url_fields` instead.


### Bugfixes

* Fix resetting of some metric, e.g. `number_of_matches`.

### Breaking

## v3.3.0

### Features

* Normalizer can now write grok failure fields to an event when no grok pattern matches and if 
`failure_target_field` is specified in the configuration

### Bugfixes

* Fix config validation of the preprocessor `version_info_target_field`.

## v3.2.0

### Features

* Add feature to automatically add version information to all events, configured via the 
`connector > consumer > preprocessing` configuration
* Expose logprep and config version in metric targets
* Dry-Run accepts now a single json without brackets for input type `json` 

### Improvements

* Move the config hmac options to the new subkey `preprocessing`, maintain backward compatibility, 
but mark old version as deprecated.
* Make the generic adder write the SQL table to a file and load it from there instead of loading it 
from the database for every process of the multiprocessing pipeline.
Furthermore, only connect to the SQL database on checking if the database table has changed and the 
file is stale.
This reduces the SQL connections.
Before, there was permanently one connection per multiprocessing pipeline active and now there is 
only one connection per Logprep instance active when accessing the database. 

### Bugfixes

* Fix SelectiveExtractor output. The internal extracted list wasn't cleared between each event, 
leading to duplication in the output of the processor. Now the events are cleared such that only
the result of the current event is returned.

## v3.1.0

### Features

* Add metric for mean processing time per event for the full pipeline, in addition to per processor

### Bugfixes

* Fix performance of the metrics tracking. Due to a store metrics statement at the wrong position
the logprep performance was dramatically decreased when tracking metrics was activated.
* Fix Auto Rule Tester which tried to access processor stats that do not exist anymore. 

## v3.0.0

### Features

* Add ability to add fields from SQL database via GenericAdder
* Prometheus Exporter now exports also processor specific metrics
* Add `--version` cli argument to print the current logprep version, as well as the configuration
version if found

### Improvements

* Automatically release logprep on pypi
* Configure abstract dependencies for pypi releases
* Refactor domain resolver
* Refactor `processor_stats` to `metrics`. Metrics are now collected in separate dataclasses

### Bugfixes

* Fix processor initialization in auto rule tester
* Fix generation of RST-Docs

### Breaking 

* Metrics refactoring: 
  * The json output format of the previously known status_logger has changed
  * The configuration key word is now `metrics` instead of `status_logger`
  * The configuration for the time measurement is now part of the metrics configuration
  * The metrics tracking still includes values about how many warnings and errors happened, but 
  not of what type. For that the regular logprep logging should be consolidated.

## v2.0.1

### Bugfixes

* Clear matching rules before processing in clusterer
* Add missing sphinxcontrib-mermaid in tox.ini

## v2.0.0

### Features

* Add generic processor interface `logprep.abc.processor.Processor`
* Add `delete` processor to be used with rules.
* Delete `donothing` processor
* Add `attrs` based `Config` classes for each processor
* Add validation of processor config in config class
* Make all processors using python `__slots__`
* Add `ProcessorRegistry` to register all processors
* Remove plugins feature
* Add `ProcessorConfiguration` as an adapter to create configuration for processors
* Remove all specific processor factories in favor of `logprep.processor.processor_factory.ProcessorFactory`
* Rewrite `ProcessorFactory`
* Automate processor configuration documentation
* generalize config parameter for using tld lists to `tld_lists` for `domain_resolver`, `domain_label_extractor`, `pseudonymizer`
* refactor `domain_resolver` to make code cleaner and increase test coverage

### Bugfixes

* remove `ujson` dependency because of CVE
<|MERGE_RESOLUTION|>--- conflicted
+++ resolved
@@ -6,11 +6,8 @@
 ### Bugfix
 
 * Fix error when writing too large documents into Opensearch/Elasticsearch
-<<<<<<< HEAD
+* Fix dissector pattern that end with a dissect, e.g `system_%{type}`
 * Handle long-running grok pattern in the `Grokker` by introducing a timeout limit of one second  
-=======
-* Fix dissector pattern that end with a dissect, e.g `system_%{type}`
->>>>>>> ed467e25
 
 ## v6.6.0
 
