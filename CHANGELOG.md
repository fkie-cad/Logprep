## Upcoming Changes

### Breaking

* Removal of Deprecated Feature: HMAC-Options in the connector consumer options have to be 
under the subkey `preprocessing`

## Next Release

### Features
### Improvements
### Bugfixes
### Breaking

## v3.2.0

### Features

* Add feature to automatically add version information to all events, configured via the 
`connector > consumer > preprocessing` configuration
* Expose logprep and config version in metric targets
<<<<<<< HEAD
* Add an elasticsearch output connector that can be used to write directly into elasticsearch.
* Add a connector that combines a confluentkafka input and an elasticsearch output.
=======
* Dry-Run accepts now a single json without brackets for input type `json` 
>>>>>>> fdad0ace

### Improvements

* Move the config hmac options to the new subkey `preprocessing`, maintain backward compatibility, 
but mark old version as deprecated.
* Make the generic adder write the SQL table to a file and load it from there instead of loading it 
from the database for every process of the multiprocessing pipeline.
Furthermore, only connect to the SQL database on checking if the database table has changed and the 
file is stale.
This reduces the SQL connections.
Before, there was permanently one connection per multiprocessing pipeline active and now there is 
only one connection per Logprep instance active when accessing the database. 
* Internally separate confluentkafka connector into an input and output connector,
so that it is possible to combine those with other inputs and outputs.

### Bugfixes

* Fix SelectiveExtractor output. The internal extracted list wasn't cleared between each event, 
leading to duplication in the output of the processor. Now the events are cleared such that only
the result of the current event is returned.

## v3.1.0

### Features

* Add metric for mean processing time per event for the full pipeline, in addition to per processor

### Bugfixes

* Fix performance of the metrics tracking. Due to a store metrics statement at the wrong position
the logprep performance was dramatically decreased when tracking metrics was activated.
* Fix Auto Rule Tester which tried to access processor stats that do not exist anymore. 

## v3.0.0

### Features

* Add ability to add fields from SQL database via GenericAdder
* Prometheus Exporter now exports also processor specific metrics
* Add `--version` cli argument to print the current logprep version, as well as the configuration
version if found

### Improvements

* Automatically release logprep on pypi
* Configure abstract dependencies for pypi releases
* Refactor domain resolver
* Refactor `processor_stats` to `metrics`. Metrics are now collected in separate dataclasses

### Bugfixes

* Fix processor initialization in auto rule tester
* Fix generation of RST-Docs

### Breaking 

* Metrics refactoring: 
  * The json output format of the previously known status_logger has changed
  * The configuration key word is now `metrics` instead of `status_logger`
  * The configuration for the time measurement is now part of the metrics configuration
  * The metrics tracking still includes values about how many warnings and errors happened, but 
  not of what type. For that the regular logprep logging should be consolidated.

## v2.0.1

### Bugfixes

* Clear matching rules before processing in clusterer
* Add missing sphinxcontrib-mermaid in tox.ini

## v2.0.0

### Features

* Add generic processor interface `logprep.abc.processor.Processor`
* Add `delete` processor to be used with rules.
* Delete `donothing` processor
* Add `attrs` based `Config` classes for each processor
* Add validation of processor config in config class
* Make all processors using python `__slots__`
* Add `ProcessorRegistry` to register all processors
* Remove plugins feature
* Add `ProcessorConfiguration` as an adapter to create configuration for processors
* Remove all specific processor factories in favor of `logprep.processor.processor_factory.ProcessorFactory`
* Rewrite `ProcessorFactory`
* Automate processor configuration documentation
* generalize config parameter for using tld lists to `tld_lists` for `domain_resolver`, `domain_label_extractor`, `pseudonymizer`
* refactor `domain_resolver` to make code cleaner and increase test coverage

### Bugfixes

* remove `ujson` dependency because of CVE
<|MERGE_RESOLUTION|>--- conflicted
+++ resolved
@@ -19,12 +19,9 @@
 * Add feature to automatically add version information to all events, configured via the 
 `connector > consumer > preprocessing` configuration
 * Expose logprep and config version in metric targets
-<<<<<<< HEAD
+* Dry-Run accepts now a single json without brackets for input type `json` 
 * Add an elasticsearch output connector that can be used to write directly into elasticsearch.
 * Add a connector that combines a confluentkafka input and an elasticsearch output.
-=======
-* Dry-Run accepts now a single json without brackets for input type `json` 
->>>>>>> fdad0ace
 
 ### Improvements
 
