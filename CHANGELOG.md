--- conflicted
+++ resolved
@@ -4,6 +4,10 @@
 ### Breaking
 ### Features
 ### Improvements
+
+* a result object was added which is returned by every processor
+  * includes the processor name, generated extra_data, warnings and errors
+
 ### Bugfix
 
 ## 13.0.0
@@ -21,11 +25,6 @@
 
 ### Improvements
 
-<<<<<<< HEAD
-* a result object was added which is returned by every processor
-  * includes the processor name, generated extra_data, warnings and errors
-=======
->>>>>>> e6b88383
 * add documentation about behavior of the `timestamper` on `ISO8601` and `UNIX` time parsing
 * add unit tests for helm chart templates
 * add helm to github actions runner
