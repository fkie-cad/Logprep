--- conflicted
+++ resolved
@@ -5,7 +5,7 @@
 ### Features
 
 * implement first prototype of ng logprep runner
-<<<<<<< HEAD
+* ip alerter can now also match fields that contain lists of IPs in documents
 * make http getters periodically refresh if configured in file path defined by environment variable `LOGPREP_GETTER_CONFIG`.
 * cache http getter results by utilising the etag header.
 * add per-target (i.e. `localhost:1234/foo`) callbacks to http getters that are called when getters are refreshed with new data.
@@ -13,9 +13,6 @@
 * make list comparison processor be refreshable with http getter
 * make generic adder processor be refreshable with http getter
 * make generic resolver processor be refreshable with http getter
-=======
-* ip alerter can now also match fields that contain lists of IPs in documents
->>>>>>> e3e84c68
 
 ### Improvements
 
