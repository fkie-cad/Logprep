<h1 align="center">Logprep</h1>
<h3 align="center">

![GitHub release (latest by date)](https://img.shields.io/github/v/release/fkie-cad/Logprep)
![GitHub Workflow Status (branch)](https://img.shields.io/github/actions/workflow/status/fkie-cad/logprep/main.yml?branch=main) 
[![Documentation Status](https://readthedocs.org/projects/logprep/badge/?version=latest)](http://logprep.readthedocs.io/?badge=latest)
![GitHub contributors](https://img.shields.io/github/contributors/fkie-cad/Logprep)
<a href="https://codecov.io/github/fkie-cad/Logprep" target="_blank">
    <img src="https://img.shields.io/codecov/c/github/fkie-cad/Logprep?color=%2334D058" alt="Coverage">
</a>
![GitHub Repo stars](https://img.shields.io/github/stars/fkie-cad/logprep?style=social)
</h3>

## Introduction

Logprep allows to collect, process and forward log messages from various data sources.
Log messages are being read and written by so-called connectors.
Currently, connectors for Kafka, Opensearch, Opensearch and JSON(L) files exist.
Additionally, an Input Connector for HTTP Input is provided, which starts an uvicorn server and
accepts log message via POST Requests.

The log messages are processed step-by-step by a pipeline of processors,
where each processor modifies an event that is being passed through.
The main idea is that each processor performs a simple task that is easy to carry out.
Once the log massage is passed through all processors in the pipeline the resulting
message is sent to a configured output connector.

Logprep is designed to be expandable with new connectors and processors.

Logprep is primarily designed to process log messages. Generally, Logprep can handle JSON messages,
allowing further applications besides log handling.

This readme provides basic information about the following topics:
- [About Logprep](#about-logprep)    
- [Getting Started](#getting-started)
- [Docker Quickstart](#logprep-quickstart-environment)
- [Documentation](#documentation)
- [Contributing](#contributing)
- [License](#license)

More detailed information can be found in the 
[Documentation](https://logprep.readthedocs.io/en/latest/).

## About Logprep

### Pipelines

Logprep processes incoming log messages with a configured pipeline that can be spawned
multiple times via multiprocessing.
The following chart shows a basic setup that represents this behaviour.
The pipeline consists of three processors: the `Dissector`, `Geo-IP Enricher` and the 
`Dropper`. 
Each pipeline runs concurrently and takes one event from it's `Input Connector`.
Once the log messages is fully processed the result will be forwarded to the `Output Connector`,
after which the pipeline will take the next message, repeating the processing cycle.

```mermaid
flowchart LR
A1[Input\nConnector] --> B
A2[Input\nConnector] --> C
A3[Input\nConnector] --> D
subgraph Pipeline 1
B[Dissector] --> E[Geo-IP Enricher]
E --> F[Dropper] 
end
subgraph Pipeline 2
C[Dissector] --> G[Geo-IP Enricher]
G --> H[Dropper] 
end
subgraph Pipeline n
D[Dissector] --> I[Geo-IP Enricher]
I --> J[Dropper] 
end
F --> K1[Output\nConnector]
H --> K2[Output\nConnector]
J --> K3[Output\nConnector]
```

### Processors

Every processor has one simple task to fulfill.
For example, the `Dissector` can split up long message fields into multiple subfields
to facilitate structural normalization.
The `Geo-IP Enricher`, for example, takes an ip-address and adds the geolocation of it to the 
log message, based on a configured geo-ip database. 
Or the `Dropper` deletes fields from the log message.

As detailed overview of all processors can be found in the
[processor documentation](https://logprep.readthedocs.io/en/latest/user_manual/configuration/processor.html).

To influence the behaviour of those processors, each can be configured with a set of rules.
These rules define two things.
Firstly, they specify when the processor should process a log message
and secondly they specify how to process the message. 
For example which fields should be deleted or to which IP-address the geolocation should be 
retrieved.

For performance reasons on startup all rules per processor are aggregated to a generic and a specific rule tree, respectively. 
Instead of evaluating all rules independently for each log message the message is checked against 
the rule tree.
Each node in the rule tree represents a condition that has to be meet,
while the leafs represent changes that the processor should apply.
If no condition is met, the processor will just pass the log event to the next processor.

The following chart gives an example of such a rule tree:

```mermaid
flowchart TD
A[root]
A-->B[Condition 1]
A-->C[Condition 2]
A-->D[Condition 3]
B-->E[Condition 4]
B-->H(Rule 1)
C-->I(Rule 2)
D-->J(rule 3)
E-->G(Rule 4)
```

To further improve the performance, it is possible to prioritize specific nodes of the rule tree,
such that broader conditions are higher up in the tree. 
And specific conditions can be moved further down.
Following json gives an example of such a rule tree configuration. 
This configuration will lead to the prioritization of `tags` and `message` in the rule tree.

```json
{
  "priority_dict": {
    "category": "01",
    "message": "02"
  },
  "tag_map": {
    "check_field_name": "check-tag"
  }
}
```

Instead of writing very specific rules that apply to single log messages, it is also possible
to define generic rules that apply to multiple messages. 
It is possible to define a set of generic and specific rules for each processor, resulting 
in two rule trees. 

### Connectors

Connectors are responsible for reading the input and writing the result to a desired output. 
The main connectors that are currently used and implemented are a kafka-input-connector and a
kafka-output-connector allowing to receive messages from a kafka-topic and write messages into a
kafka-topic. Addionally, you can use the Opensearch or Opensearch output connectors to ship the
messages directly to Opensearch or Opensearch after processing.

The details regarding the connectors can be found in the
[input connector documentation](https://logprep.readthedocs.io/en/latest/user_manual/configuration/input.html)
and
[output connector documentation](https://logprep.readthedocs.io/en/latest/user_manual/configuration/output.html).

### Configuration

To run Logprep, certain configurations have to be provided. Because Logprep is designed to run in a
containerized environment like Kubernetes, these configurations can be provided via the filesystem or
http. By providing the configuration via http, it is possible to control the configuration change via
a flexible http api. This enables Logprep to quickly adapt to changes in your environment.

First, a general configuration is given that describes the pipeline and the connectors, 
and lastly, the processors need rules in order to process messages correctly.

The following yaml configuration shows an example configuration for the pipeline shown 
in the graph above:

```yaml
process_count: 3
timeout: 0.1

pipeline:
  - dissector:
      type: dissector
      specific_rules:
        - https://your-api/dissector/
      generic_rules:
        - rules/01_dissector/generic/
  - geoip_enricher:
      type: geoip_enricher
      specific_rules:
        - https://your-api/geoip/
      generic_rules:
        - rules/02_geoip_enricher/generic/
      tree_config: artifacts/tree_config.json
      db_path: artifacts/GeoDB.mmdb
  - dropper:
      type: dropper
      specific_rules:
        - rules/03_dropper/specific/
      generic_rules:
        - rules/03_dropper/generic/
              
input:
  mykafka:
    type: confluentkafka_input
    bootstrapservers: [127.0.0.1:9092]
    topic: consumer
    group: cgroup
    auto_commit: true
    session_timeout: 6000
    offset_reset_policy: smallest
output:
  opensearch:
    type: opensearch_output
    hosts:
        - 127.0.0.1:9200
    default_index: default_index
    error_index: error_index
    message_backlog_size: 10000
    timeout: 10000
    max_retries:
    user: the username
    secret: the passord
    cert: /path/to/cert.crt
```

The following yaml represents a dropper rule which according to the previous configuration 
should be in the `rules/03_dropper/generic/` directory.

```yaml
filter: "message"
drop:
  - message
description: "Drops the message field"
```

The condition of this rule would check if the field `message` exists in the log.
If it does exist then the dropper would delete this field from the log message.

Details about the rule language and how to write rules for the processors can be found in the
[rule configuration documentation](https://logprep.readthedocs.io/en/latest/user_manual/configuration/rules.html).

## Getting Started

### Installation

Python should be present on the system, currently supported are the versions 3.9 - 3.11.

To install Logprep you have following options:

**1. Option:** Installation via PyPI: 

This option is recommended if you just want to use the latest release of logprep.
```
pip install logprep
```

**2. Option:** Installation via Git Repository:

This option is recommended if you are interested in the latest developments and might want to 
contribute to them.
```
git clone https://github.com/fkie-cad/Logprep.git
cd Logprep
pip install -r requirements.txt
```

**3. Option:** Installation via Github Release

This option is recommended if you just want to try out the latest developments.
```
pip install git+https://github.com/fkie-cad/Logprep.git@latest
```

**4. Option:** Docker build from current commit

This option can be used to build a container image from a specific commit
```
docker build -t logprep .
docker run logprep --help
```

### Testing

Tox can be used to perform unit and acceptance tests (install tox via `pip3 install tox`).
Tests are started by executing `tox` in the project root directory.
This creates a virtual test environment and executes tests within it.

Multiple different test environments were defined for tox.
Those can be executed via: `tox -e [name of the test environment]`.
For Example:

```
tox -e py39-all
```

This runs all tests, calculates the test coverage and evaluates the code quality for the python 
3.9 version.

Multiple environments can be tested within one call: 

```
tox -e py39-all -e py310-all -e py311-all
```

If you want to run them in parallel attach the option `-p`.
This can lead to side effects in I/O operations though, like concurrences in writing or reading
files.
 
An overview of the test environments can be obtained by executing:

```
tox -av
```

In case the requirements change, the test environments must be rebuilt with the parameter `-r`:

```
tox -e py39 -e py310 -e py311 -r
```

### Semgrep

If you want to run semgrep rules run

```
pip install semgrep
```

Afterwards you can just call the tox environment with for example 

```
tox -e py39-semgrep
```

### Running Logprep

Depending on how you have installed Logprep you have different choices to run Logprep as well.  
If you have installed it via PyPI or the Github Development release just run:

```
logprep $CONFIG
```

If you have installed Logprep via cloning the repository then you should run it via:

```
PYTHONPATH="." python3 logprep/run_logprep.py $CONFIG
```

Where `$CONFIG` is the path or uri to a configuration file (see the documentation about the 
[configuration](https://logprep.readthedocs.io/en/latest/user_manual/configuration/index.html)).
The next sections all assume an installation via pip

### Verifying Configuration

The following command can be executed to verify the configuration file without having to run Logprep:

```
logprep --verify-config $CONFIG
```

Where `$CONFIG` is the path or uri to a configuration file (see the documentation about the 
[configuration](https://logprep.readthedocs.io/en/latest/user_manual/configuration/index.html)).

### Validating Labeling-Schema and Rules

The following command can be executed to validate the schema and the rules:

```
logprep --validate-rules $CONFIG
```

Where `$CONFIG` is the path or uri to a configuration file (see the documentation about the 
[configuration](https://logprep.readthedocs.io/en/latest/user_manual/configuration/index.html)).

Alternatively, the validation can be performed directly. Assuming you have cloned the repository 
from git. 

```
PYTHONPATH="." python3 logprep/util/schema_and_rule_checker.py --labeling-schema $LABELING_SCHEMA --labeling-rules $LABELING_RULES
```

Where `$LABELING_SCHEMA` is the path to a labeling-schema (JSON file) and `$LABELING_RULES` is 
the path to a directory with rule files (JSON/YML files, see Rules.md, subdirectories 
are permitted)

Analogously, `--normalization-rules` and `--pseudonymizer-rules` can be used.

Validation does also perform a verification of the pipeline section of the Logprep configuration.

### Reload the Configuration

To change the configuration of Logprep it is not needed to restart Logprep entirely.
Instead, it can be issued to reload the configuration. 
For this, the signal `SIGUSR1` must be send to the Logprep process.

Additionally, a `config_refresh_interval` can be set to periodically and automatically refresh the given configuration.
This can be useful in case of containerized environments (such as Kubernetes), when pod volumes often change
on the fly.

If the configuration does not pass a consistency check, then an error message is logged and 
Logprep keeps running with the previous configuration.
The configuration should be then checked and corrected on the basis of the error message.

## Logprep Quickstart Environment

To demonstrate the functionality of logprep this repo comes with a complete `kafka`, `lokgprep` and
`opensearch` stack. 
To get it running `docker` and `docker-compose` (version >= 1.28) must be first installed.
The docker-compose file is located in the directory `quickstart`.
A prerequisite is to run `sysctl -w vm.max_map_count=262144`, otherwise Opensearch might not
properly start.

The environment can either be started with a Logprep container or without one:

### Run without Logprep Container (default)

  1. Run from within the `quickstart` directory: 
     ```bash
     docker-compose up -d
     ```
     It starts and connects `Kafka`, `logprep`, `Opensearch` and `Opensearch Dashboards`.
  2. Run Logprep against loaded environment from main `Logprep` directory:
     ```bash
     logprep quickstart/exampledata/config/pipeline.yml
     ```

<<<<<<< HEAD
  * Run from within the `quickstart` directory: `docker-compose up -d` 
    * It starts and connects Kafka, Opensearch and Opensearch Dashboards.
  * Create Kafka consumer topic by running `docker-compose exec kafka /opt/bitnami/kafka/bin/kafka-topics.sh --create --bootstrap-server localhost:9092 --topic consumer`
  * Run `Logprep` against loaded environment from main `Logprep` directory: `PYTHONPATH="." python  ./logprep/run_logprep.py ./quickstart/exampledata/config/pipeline.yml`
  * put log messages in kafka by running `cat ./exampledata/input_logdata/test_input.jsonl | kafkacat -b localhost:9092 -t consumer`
  * you will find the processed messages in opensearch in the index `processed`
  * you will find pseudonyms in the index `pseudonyms`
  * you will find predetections in the index `sre`
=======
### Run with Logprep Container
>>>>>>> 2aa70dea

  * Run from within the `quickstart` directory: 
    ```bash
    docker-compose --profile logprep up -d
    ```

### Interacting with the Quickstart Environment

The start up takes a few seconds to complete, but once everything is up
and running it is possible to write JSON events into Kafka and read the processed events in
Opensearch Dashboards. Following services are available after start up:

| Service | Location |
|:----------|:----|
| Kafka: | `localhost:9092` |
| Logprep metrics: | `localhost:8000` |
| Opensearch: | `localhost:9200` |
| Opensearch Dashboards: | `localhost:5601` |
| Grafana Dashboards: | `localhost:3000` |
| Prometheus: | `localhost:9090` |

The credentials for Grafana are `admin` and `admin`.

The example rules that are used in the docker instance of Logprep can be found 
in `quickstart/exampledata/rules`.
Example events that trigger for the example rules can be found in 
`quickstart/exampledata/input_logdata/test_input.jsonl`.
These events can be added to Kafka with the following command:

```bash
(docker exec -i kafka kafka-console-producer.sh --bootstrap-server 127.0.0.1:9092 --topic consumer) < exampledata/input_logdata/test_input.jsonl
```

Once the events have been processed for the first time, the new indices *processed*, *sre* 
and *pseudonyms* should be available in Opensearch Dashboards.

The environment can be stopped via `docker-compose down`.

## Documentation

The documentation for Logprep is online at https://logprep.readthedocs.io/en/latest/ or it can 
be built locally via tox (install via `pip3 install tox`). 
Building the documentation is done by executing the following command from within 
the project root directory:

```
tox -e py39-docs
```

A HTML documentation can be then found in `doc/_build/html/index.html`.

## Contributing

Every contribution is highly appreciated.
If you have ideas or improvements feel free to create a fork and open a pull requests. 
Issues and engagement in open discussions are also welcome.

## License

Logprep is distributed under the LGPL-2.1 License. See LICENSE file for more information.<|MERGE_RESOLUTION|>--- conflicted
+++ resolved
@@ -418,7 +418,6 @@
      logprep quickstart/exampledata/config/pipeline.yml
      ```
 
-<<<<<<< HEAD
   * Run from within the `quickstart` directory: `docker-compose up -d` 
     * It starts and connects Kafka, Opensearch and Opensearch Dashboards.
   * Create Kafka consumer topic by running `docker-compose exec kafka /opt/bitnami/kafka/bin/kafka-topics.sh --create --bootstrap-server localhost:9092 --topic consumer`
@@ -427,9 +426,8 @@
   * you will find the processed messages in opensearch in the index `processed`
   * you will find pseudonyms in the index `pseudonyms`
   * you will find predetections in the index `sre`
-=======
+
 ### Run with Logprep Container
->>>>>>> 2aa70dea
 
   * Run from within the `quickstart` directory: 
     ```bash
