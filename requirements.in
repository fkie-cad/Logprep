luqum
jsonref
pyyaml
ruamel.yaml
confluent-kafka==1.8.2
pycryptodome
urlextract
tldextract
geoip2
pygrok
colorama
python-dateutil
pytz
numpy
prometheus_client
hyperscan==0.1.5; python_version >= '3.6' and python_version <= '3.8' and sys_platform == 'linux' and platform_machine == 'x86_64'
hyperscan>=0.2.0; python_version >= '3.9' and sys_platform == 'linux' and platform_machine == 'x86_64'
backports.cached_property ; python_version < "3.8"
<<<<<<< HEAD
elasticsearch
arrow
=======
mysql-connector-python
>>>>>>> ba49d341
<|MERGE_RESOLUTION|>--- conflicted
+++ resolved
@@ -12,13 +12,10 @@
 python-dateutil
 pytz
 numpy
+arrow
 prometheus_client
 hyperscan==0.1.5; python_version >= '3.6' and python_version <= '3.8' and sys_platform == 'linux' and platform_machine == 'x86_64'
 hyperscan>=0.2.0; python_version >= '3.9' and sys_platform == 'linux' and platform_machine == 'x86_64'
 backports.cached_property ; python_version < "3.8"
-<<<<<<< HEAD
 elasticsearch
-arrow
-=======
-mysql-connector-python
->>>>>>> ba49d341
+mysql-connector-python