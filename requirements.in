--- conflicted
+++ resolved
@@ -15,9 +15,6 @@
 arrow
 prometheus_client
 hyperscan==0.1.5; python_version >= '3.6' and python_version <= '3.8' and sys_platform == 'linux' and platform_machine == 'x86_64'
-<<<<<<< HEAD
-mysql-connector-python
-=======
 hyperscan>=0.2.0; python_version >= '3.9' and sys_platform == 'linux' and platform_machine == 'x86_64'
 backports.cached_property ; python_version < "3.8"
->>>>>>> 069165fd
+mysql-connector-python