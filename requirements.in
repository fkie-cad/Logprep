luqum
jsonref
pyyaml
ruamel.yaml
confluent-kafka==1.8.2
pycryptodome
urlextract
tldextract
geoip2
pygrok
colorama
python-dateutil
pytz
numpy
<<<<<<< HEAD
prometheus_client
elasticsearch
arrow
=======
arrow
prometheus_client
hyperscan==0.1.5; python_version >= '3.6' and python_version <= '3.8' and sys_platform == 'linux' and platform_machine == 'x86_64'
hyperscan>=0.2.0; python_version >= '3.9' and sys_platform == 'linux' and platform_machine == 'x86_64'
backports.cached_property ; python_version < "3.8"
>>>>>>> c8319974
<|MERGE_RESOLUTION|>--- conflicted
+++ resolved
@@ -12,14 +12,9 @@
 python-dateutil
 pytz
 numpy
-<<<<<<< HEAD
-prometheus_client
-elasticsearch
-arrow
-=======
-arrow
 prometheus_client
 hyperscan==0.1.5; python_version >= '3.6' and python_version <= '3.8' and sys_platform == 'linux' and platform_machine == 'x86_64'
 hyperscan>=0.2.0; python_version >= '3.9' and sys_platform == 'linux' and platform_machine == 'x86_64'
 backports.cached_property ; python_version < "3.8"
->>>>>>> c8319974
+elasticsearch
+arrow