[build-system]
requires = [
  "setuptools>=68.0.0",
  "setuptools-scm>=8.0",
  "wheel",
  "setuptools-rust",
]
build-backend = "setuptools.build_meta"

[tool.setuptools]
package-dir = { "logprep" = "logprep" }
packages = ["logprep"]

[tool.setuptools_scm]
fallback_version = "unset"

[[tool.setuptools-rust.ext-modules]]
# Private Rust extension module to be nested into the Python package
target = "rust" # The last part of the name (e.g. "_lib") has to match lib.name in Cargo.toml,
# but you can add a prefix to nest it inside of a Python package.
path = "Cargo.toml" # Default value, can be omitted
binding = "PyO3"    # Default value, can be omitted

[project]
name = "logprep"
description = "Logprep allows to collect, process and forward log messages from various data sources."
requires-python = ">=3.10"
readme = "README.md"
dynamic = ["version"]
license = { file = "LICENSE" }
classifiers = [
  "Development Status :: 3 - Alpha",

  "Intended Audience :: Information Technology",

  "License :: OSI Approved :: GNU Lesser General Public License v2 or later (LGPLv2+)",

  "Programming Language :: Python",
  "Programming Language :: Python :: 3",
  "Programming Language :: Python :: 3.10",
  "Programming Language :: Python :: 3.11",
  "Programming Language :: Python :: 3.12",

  "Operating System :: POSIX :: Linux",

  "Topic :: Security",
  "Topic :: System :: Logging",
]
keywords = [
  "kafka",
  "etl",
  "sre",
  "preprocessing",
  "opensearch",
  "soar",
  "logdata",
]
dependencies = [
  "aiohttp>=3.9.2",                # CVE-2024-23334
  "attrs",
  "certifi>=2023.7.22",            # CVE-2023-37920
  "ciso8601",                      # fastest iso8601 datetime parser. can be removed after dropping support for python < 3.11
  "colorama",
  "confluent-kafka>2",
  "geoip2",
  "hyperscan>=0.7.0",
  "jsonref",
  "luqum",
  "more-itertools==8.10.0",
  "mysql-connector-python>=9.1.0", #  CVE-2024-21272
  "numpy>=1.26.0",
  "opensearch-py",
  "prometheus_client",
  "protobuf>=3.20.2",
  "pycryptodome",
  "pyparsing",
  "scikit-learn>=1.2.0",
  "scipy>=1.9.2",
  "joblib",
  "pyyaml",
  "requests>=2.31.0",
  "regex",
  "ruamel.yaml",
  "schedule",
  "tldextract",
  "urlextract",
  "urllib3>=1.26.17",              # CVE-2023-43804
  "uvicorn",
  "deepdiff",
  "msgspec",
  "boto3",
  "pydantic",
  "ndjson",
  "click",
  "pandas",
  "tabulate",
  "falcon>=3.1.3",
  "uvloop",
  "httptools",
  "rstr",
]

[project.optional-dependencies]

dev = [
  "black",
  "httpx",
  "isort",
  "pylint",
  "pytest",
  "pytest-cov",
  "responses",
  "jinja2",
  "maturin",
  "cibuildwheel",
<<<<<<< HEAD
  "pre-commit"
=======
  "asgiref",
  "pytest-asyncio",
>>>>>>> 50ee02e7
]

doc = [
  "sphinx",
  "sphinx_rtd_theme",
  "sphinxcontrib.datatemplates",
  "sphinx-copybutton",
  "nbsphinx",
  "ipython",
  "openpyxl",
]

[project.urls]
Homepage = "https://github.com/fkie-cad/Logprep"
Documentation = "https://logprep.readthedocs.io/en/latest/"
Repository = "https://github.com/fkie-cad/Logprep"
Issues = "https://github.com/fkie-cad/Logprep/issues"
Changelog = "https://github.com/fkie-cad/Logprep/blob/main/CHANGELOG.md"

[project.scripts]
logprep = "logprep.run_logprep:cli"

[tool.black]
line-length = 100
target-version = ['py310', 'py311', 'py312']
extend-exclude = '''
# A regex preceded with ^/ will apply only to files and directories
# in the root of the project.
(
  __version__\.py
)
'''

[tool.isort]
profile = "black"

[tool.cibuildwheel]
build = "cp310-* cp311-* cp312-*"
skip = "*pp* *i686-unknown-linux-musl*"

[tool.cibuildwheel.linux]
archs = "x86_64 i686 aarch64"
before-build = "curl -sSf https://sh.rustup.rs | sh -s -- -y"
environment = 'PATH=$HOME/.cargo/bin:$PATH'<|MERGE_RESOLUTION|>--- conflicted
+++ resolved
@@ -113,12 +113,9 @@
   "jinja2",
   "maturin",
   "cibuildwheel",
-<<<<<<< HEAD
-  "pre-commit"
-=======
   "asgiref",
   "pytest-asyncio",
->>>>>>> 50ee02e7
+  "pre-commit",
 ]
 
 doc = [
